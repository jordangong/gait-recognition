from typing import Union, Tuple

import torch
import torch.nn as nn
import torch.nn.functional as F


class BasicConv2d(nn.Module):
    def __init__(
            self,
            in_channels: int,
            out_channels: int,
            kernel_size: Union[int, Tuple[int, int]],
            **kwargs
    ):
        super().__init__()
        self.conv = nn.Conv2d(in_channels, out_channels, kernel_size,
                              bias=False, **kwargs)
        self.bn = nn.BatchNorm2d(out_channels)

    def forward(self, x):
        x = self.conv(x)
        x = self.bn(x)
        return F.relu(x, inplace=True)


class VGGConv2d(BasicConv2d):
    def __init__(
            self,
            in_channels: int,
            out_channels: int,
            kernel_size: Union[int, Tuple[int, int]] = 3,
            padding: int = 1,
            **kwargs
    ):
        super().__init__(in_channels, out_channels, kernel_size,
                         padding=padding, **kwargs)

    def forward(self, x):
        x = self.conv(x)
        x = self.bn(x)
        return F.leaky_relu(x, 0.2, inplace=True)


class BasicConvTranspose2d(nn.Module):
    def __init__(
            self,
            in_channels: int,
            out_channels: int,
            kernel_size: Union[int, Tuple[int, int]],
            **kwargs
    ):
        super().__init__()
        self.trans_conv = nn.ConvTranspose2d(in_channels, out_channels,
                                             kernel_size, bias=False, **kwargs)
        self.bn = nn.BatchNorm2d(out_channels)

    def forward(self, x):
        x = self.trans_conv(x)
        x = self.bn(x)
        return F.relu(x, inplace=True)


class DCGANConvTranspose2d(BasicConvTranspose2d):
    def __init__(
            self,
            in_channels: int,
            out_channels: int,
            kernel_size: Union[int, Tuple[int, int]] = 4,
            stride: int = 2,
            padding: int = 1,
            is_last_layer: bool = False,
            **kwargs
    ):
        super().__init__(in_channels, out_channels, kernel_size,
                         stride=stride, padding=padding, **kwargs)
        self.is_last_layer = is_last_layer

    def forward(self, x):
        if self.is_last_layer:
            return self.trans_conv(x)
        else:
            return super().forward(x)


class BasicLinear(nn.Module):
    def __init__(
            self,
            in_features: int,
            out_features: int,
    ):
        super().__init__()
        self.fc = nn.Linear(in_features, out_features, bias=False)
        self.bn = nn.BatchNorm1d(out_features)

    def forward(self, x):
        x = self.fc(x)
        x = self.bn(x)
        return x


class FocalConv2d(BasicConv2d):
    def __init__(
            self,
            in_channels: int,
            out_channels: int,
            kernel_size: Union[int, Tuple[int, int]],
            halving: int,
            **kwargs
    ):
        super().__init__(in_channels, out_channels, kernel_size, **kwargs)
        self.halving = halving

    def forward(self, x):
        h = x.size(2)
        split_size = h // 2 ** self.halving
        z = x.split(split_size, dim=2)
        z = torch.cat([self.conv(_) for _ in z], dim=2)
        return F.leaky_relu(z, inplace=True)


class FocalConv2dBlock(nn.Module):
    def __init__(
            self,
            in_channels: int,
            out_channels: int,
            kernel_sizes: Tuple[int, int],
            paddings: Tuple[int, int],
            halving: int,
            use_pool: bool = True,
            **kwargs
    ):
        super().__init__()
        self.use_pool = use_pool
        self.fconv1 = FocalConv2d(in_channels, out_channels, kernel_sizes[0],
                                  halving, padding=paddings[0], **kwargs)
        self.fconv2 = FocalConv2d(out_channels, out_channels, kernel_sizes[1],
                                  halving, padding=paddings[1], **kwargs)
        self.max_pool = nn.MaxPool2d(2)

    def forward(self, x):
        x = self.fconv1(x)
        x = self.fconv2(x)
        if self.use_pool:
            x = self.max_pool(x)
        return x


class BasicConv1d(nn.Module):
    def __init__(
            self,
            in_channels: int,
            out_channels: int,
            kernel_size: Union[int, Tuple[int]],
            **kwargs
    ):
        super().__init__()
        self.conv = nn.Conv1d(in_channels, out_channels, kernel_size,
                              bias=False, **kwargs)

    def forward(self, x):
        return self.conv(x)


class HorizontalPyramidPooling(BasicConv2d):
    def __init__(
            self,
            in_channels: int,
            out_channels: int,
<<<<<<< HEAD
            kernel_size: Union[int, Tuple[int, int]] = 1,
=======
            use_1x1conv: bool = False,
>>>>>>> 99ddd7c1
            use_avg_pool: bool = True,
            use_max_pool: bool = False,
            **kwargs
    ):
        super().__init__(in_channels, out_channels, kernel_size=1, **kwargs)
        self.use_1x1conv = use_1x1conv
        self.use_avg_pool = use_avg_pool
        self.use_max_pool = use_max_pool
        assert use_avg_pool or use_max_pool, 'Pooling layer(s) required.'
        self.avg_pool = nn.AdaptiveAvgPool2d(1)
        self.max_pool = nn.AdaptiveMaxPool2d(1)

    def forward(self, x):
        if self.use_avg_pool and self.use_max_pool:
            x = self.avg_pool(x) + self.max_pool(x)
        elif self.use_avg_pool and not self.use_max_pool:
            x = self.avg_pool(x)
        elif not self.use_avg_pool and self.use_max_pool:
            x = self.max_pool(x)
        if self.use_1x1conv:
            x = super().forward(x)
        return x<|MERGE_RESOLUTION|>--- conflicted
+++ resolved
@@ -167,11 +167,7 @@
             self,
             in_channels: int,
             out_channels: int,
-<<<<<<< HEAD
-            kernel_size: Union[int, Tuple[int, int]] = 1,
-=======
             use_1x1conv: bool = False,
->>>>>>> 99ddd7c1
             use_avg_pool: bool = True,
             use_max_pool: bool = False,
             **kwargs
