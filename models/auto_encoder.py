--- conflicted
+++ resolved
@@ -15,11 +15,7 @@
             in_channels: int = 3,
             frame_size: Tuple[int, int] = (64, 48),
             feature_channels: int = 64,
-<<<<<<< HEAD
-            output_dims: Tuple[int, int, int] = (128, 128, 64)
-=======
-            output_dims: tuple[int, int, int] = (192, 192, 128)
->>>>>>> 7f6c65fa
+            output_dims: Tuple[int, int, int] = (192, 192, 128)
     ):
         super().__init__()
         h_0, w_0 = frame_size
@@ -65,13 +61,7 @@
 
     def __init__(
             self,
-<<<<<<< HEAD
-            input_dims: Tuple[int, int, int] = (128, 128, 64),
             feature_channels: int = 64,
-            feature_size: Tuple[int, int] = (4, 3),
-=======
-            feature_channels: int = 64,
->>>>>>> 7f6c65fa
             out_channels: int = 3,
     ):
         super().__init__()
@@ -116,11 +106,7 @@
             channels: int = 3,
             frame_size: Tuple[int, int] = (64, 48),
             feature_channels: int = 64,
-<<<<<<< HEAD
-            embedding_dims: Tuple[int, int, int] = (128, 128, 64)
-=======
-            embedding_dims: tuple[int, int, int] = (192, 192, 128)
->>>>>>> 7f6c65fa
+            embedding_dims: Tuple[int, int, int] = (192, 192, 128)
     ):
         super().__init__()
         self.embedding_dims = embedding_dims
