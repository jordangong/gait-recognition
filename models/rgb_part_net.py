from typing import Tuple

import torch
import torch.nn as nn

from models.auto_encoder import AutoEncoder


class RGBPartNet(nn.Module):
    def __init__(
            self,
            ae_in_channels: int = 3,
            ae_in_size: Tuple[int, int] = (64, 48),
            ae_feature_channels: int = 64,
<<<<<<< HEAD
            f_a_c_p_dims: tuple[int, int, int] = (128, 128, 64),
=======
            f_a_c_p_dims: Tuple[int, int, int] = (128, 128, 64),
            hpm_use_1x1conv: bool = False,
            hpm_scales: Tuple[int, ...] = (1, 2, 4),
            hpm_use_avg_pool: bool = True,
            hpm_use_max_pool: bool = True,
            fpfe_feature_channels: int = 32,
            fpfe_kernel_sizes: Tuple[Tuple, ...] = ((5, 3), (3, 3), (3, 3)),
            fpfe_paddings: Tuple[Tuple, ...] = ((2, 1), (1, 1), (1, 1)),
            fpfe_halving: Tuple[int, ...] = (0, 2, 3),
            tfa_squeeze_ratio: int = 4,
            tfa_num_parts: int = 16,
            embedding_dims: int = 256,
            triplet_margins: Tuple[float, float] = (0.2, 0.2),
>>>>>>> 96903086
            image_log_on: bool = False
    ):
        super().__init__()
        (self.f_a_dim, self.f_c_dim, self.f_p_dim) = f_a_c_p_dims
        self.image_log_on = image_log_on

        self.ae = AutoEncoder(
            ae_in_channels, ae_in_size, ae_feature_channels, f_a_c_p_dims
        )

    def forward(self, x_c1, x_c2=None):
        # Step 1: Disentanglement
        # n, t, c, h, w
        ((x_c, x_p), losses, images) = self._disentangle(x_c1, x_c2)

        if self.training:
            losses = torch.stack(losses)
            return losses, images
        else:
            return x_c, x_p

    def _disentangle(self, x_c1_t2, x_c2_t2=None):
        n, t, c, h, w = x_c1_t2.size()
        device = x_c1_t2.device
        x_c1_t1 = x_c1_t2[:, torch.randperm(t), :, :, :]
        if self.training:
            ((f_a_, f_c_, f_p_), losses) = self.ae(x_c1_t2, x_c1_t1, x_c2_t2)
            # Decode features
            with torch.no_grad():
                x_c = self._decode_cano_feature(f_c_, n, t, device)
                x_p = self._decode_pose_feature(f_p_, n, t, c, h, w, device)

                i_a, i_c, i_p = None, None, None
                if self.image_log_on:
                    i_a = self._decode_appr_feature(f_a_, n, t, device)
                    # Continue decoding canonical features
                    i_c = self.ae.decoder.trans_conv3(x_c)
                    i_c = torch.sigmoid(self.ae.decoder.trans_conv4(i_c))
                    i_p = x_p

            return (x_c, x_p), losses, (i_a, i_c, i_p)

        else:  # evaluating
            f_c_, f_p_ = self.ae(x_c1_t2)
            x_c = self._decode_cano_feature(f_c_, n, t, device)
            x_p = self._decode_pose_feature(f_p_, n, t, c, h, w, device)
            return (x_c, x_p), None, None

    def _decode_appr_feature(self, f_a_, n, t, device):
        # Decode appearance features
        f_a = f_a_.view(n, t, -1)
        x_a = self.ae.decoder(
            f_a.mean(1),
            torch.zeros((n, self.f_c_dim), device=device),
            torch.zeros((n, self.f_p_dim), device=device)
        )
        return x_a

    def _decode_cano_feature(self, f_c_, n, t, device):
        # Decode average canonical features to higher dimension
        f_c = f_c_.view(n, t, -1)
        x_c = self.ae.decoder(
            torch.zeros((n, self.f_a_dim), device=device),
            f_c.mean(1),
            torch.zeros((n, self.f_p_dim), device=device),
            cano_only=True
        )
        return x_c

    def _decode_pose_feature(self, f_p_, n, t, c, h, w, device):
        # Decode pose features to images
        x_p_ = self.ae.decoder(
            torch.zeros((n * t, self.f_a_dim), device=device),
            torch.zeros((n * t, self.f_c_dim), device=device),
            f_p_
        )
        x_p = x_p_.view(n, t, c, h, w)
        return x_p<|MERGE_RESOLUTION|>--- conflicted
+++ resolved
@@ -12,23 +12,7 @@
             ae_in_channels: int = 3,
             ae_in_size: Tuple[int, int] = (64, 48),
             ae_feature_channels: int = 64,
-<<<<<<< HEAD
-            f_a_c_p_dims: tuple[int, int, int] = (128, 128, 64),
-=======
             f_a_c_p_dims: Tuple[int, int, int] = (128, 128, 64),
-            hpm_use_1x1conv: bool = False,
-            hpm_scales: Tuple[int, ...] = (1, 2, 4),
-            hpm_use_avg_pool: bool = True,
-            hpm_use_max_pool: bool = True,
-            fpfe_feature_channels: int = 32,
-            fpfe_kernel_sizes: Tuple[Tuple, ...] = ((5, 3), (3, 3), (3, 3)),
-            fpfe_paddings: Tuple[Tuple, ...] = ((2, 1), (1, 1), (1, 1)),
-            fpfe_halving: Tuple[int, ...] = (0, 2, 3),
-            tfa_squeeze_ratio: int = 4,
-            tfa_num_parts: int = 16,
-            embedding_dims: int = 256,
-            triplet_margins: Tuple[float, float] = (0.2, 0.2),
->>>>>>> 96903086
             image_log_on: bool = False
     ):
         super().__init__()
