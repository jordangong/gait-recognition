import torch
import torch.nn as nn

from models.auto_encoder import AutoEncoder
<<<<<<< HEAD
=======
from models.hpm import HorizontalPyramidMatching
from models.part_net import PartNet
>>>>>>> b9f35fbe


class RGBPartNet(nn.Module):
    def __init__(
            self,
            ae_in_channels: int = 3,
            ae_in_size: tuple[int, int] = (64, 48),
            ae_feature_channels: int = 64,
            f_a_c_p_dims: tuple[int, int, int] = (128, 128, 64),
<<<<<<< HEAD
=======
            hpm_scales: tuple[int, ...] = (1, 2, 4),
            hpm_use_avg_pool: bool = True,
            hpm_use_max_pool: bool = True,
            tfa_squeeze_ratio: int = 4,
            tfa_num_parts: int = 16,
            embedding_dims: tuple[int] = (256, 256),
>>>>>>> b9f35fbe
            image_log_on: bool = False
    ):
        super().__init__()
        self.h, self.w = ae_in_size
        (self.f_a_dim, self.f_c_dim, self.f_p_dim) = f_a_c_p_dims
        self.image_log_on = image_log_on

        self.ae = AutoEncoder(
            ae_in_channels, ae_in_size, ae_feature_channels, f_a_c_p_dims
        )
<<<<<<< HEAD
=======
        self.pn_in_channels = ae_feature_channels * 2
        self.hpm = HorizontalPyramidMatching(
            self.pn_in_channels, embedding_dims[0], hpm_scales,
            hpm_use_avg_pool, hpm_use_max_pool
        )
        self.pn = PartNet(self.pn_in_channels, embedding_dims[1],
                          tfa_num_parts, tfa_squeeze_ratio)

        self.num_parts = self.hpm.num_parts + tfa_num_parts
>>>>>>> b9f35fbe

    def forward(self, x_c1, x_c2=None):
        # Step 1: Disentanglement
        # n, t, c, h, w
        ((x_c, x_p), ae_losses, images) = self._disentangle(x_c1, x_c2)

<<<<<<< HEAD
        if self.training:
            losses = torch.stack(losses)
            return losses, images
=======
        # Step 2.a: Static Gait Feature Aggregation & HPM
        # n, c, h, w
        x_c = self.hpm(x_c)
        # p, n, d

        # Step 2.b: FPFE & TFA (Dynamic Gait Feature Aggregation)
        # n, t, c, h, w
        x_p = self.pn(x_p)
        # p, n, d

        if self.training:
            return x_c, x_p, ae_losses, images
>>>>>>> b9f35fbe
        else:
            return x_c, x_p

    def _disentangle(self, x_c1_t2, x_c2_t2=None):
        n, t, c, h, w = x_c1_t2.size()
        device = x_c1_t2.device
        if self.training:
            x_c1_t1 = x_c1_t2[:, torch.randperm(t), :, :, :]
            ((f_a_, f_c_, f_p_), losses) = self.ae(x_c1_t2, x_c1_t1, x_c2_t2)
            # Decode features
            x_c = self._decode_cano_feature(f_c_, n, t, device)
            x_p_ = self._decode_pose_feature(f_p_, n, t, device)
            x_p = x_p_.view(n, t, self.pn_in_channels, self.h // 4, self.w // 4)

            i_a, i_c, i_p = None, None, None
            if self.image_log_on:
                with torch.no_grad():
                    i_a = self._decode_appr_feature(f_a_, n, t, device)
                    # Continue decoding canonical features
                    i_c = self.ae.decoder.trans_conv3(x_c)
                    i_c = torch.sigmoid(self.ae.decoder.trans_conv4(i_c))
                    i_p_ = self.ae.decoder.trans_conv3(x_p_)
                    i_p_ = torch.sigmoid(self.ae.decoder.trans_conv4(i_p_))
                    i_p = i_p_.view(n, t, c, h, w)

            return (x_c, x_p), losses, (i_a, i_c, i_p)

        else:  # evaluating
            f_c_, f_p_ = self.ae(x_c1_t2)
            x_c = self._decode_cano_feature(f_c_, n, t, device)
            x_p_ = self._decode_pose_feature(f_p_, n, t, device)
            x_p = x_p_.view(n, t, self.pn_in_channels, self.h // 4, self.w // 4)
            return (x_c, x_p), None, None

    def _decode_appr_feature(self, f_a_, n, t, device):
        # Decode appearance features
        f_a = f_a_.view(n, t, -1)
        x_a = self.ae.decoder(
            f_a.mean(1),
            torch.zeros((n, self.f_c_dim), device=device),
            torch.zeros((n, self.f_p_dim), device=device)
        )
        return x_a

    def _decode_cano_feature(self, f_c_, n, t, device):
        # Decode average canonical features to higher dimension
        f_c = f_c_.view(n, t, -1)
        x_c = self.ae.decoder(
            torch.zeros((n, self.f_a_dim), device=device),
            f_c.mean(1),
            torch.zeros((n, self.f_p_dim), device=device),
            is_feature_map=True
        )
        return x_c

    def _decode_pose_feature(self, f_p_, n, t, device):
        # Decode pose features to images
        x_p_ = self.ae.decoder(
            torch.zeros((n * t, self.f_a_dim), device=device),
            torch.zeros((n * t, self.f_c_dim), device=device),
            f_p_,
            is_feature_map=True
        )
        return x_p_<|MERGE_RESOLUTION|>--- conflicted
+++ resolved
@@ -1,12 +1,8 @@
 import torch
 import torch.nn as nn
+import torch.nn.functional as F
 
 from models.auto_encoder import AutoEncoder
-<<<<<<< HEAD
-=======
-from models.hpm import HorizontalPyramidMatching
-from models.part_net import PartNet
->>>>>>> b9f35fbe
 
 
 class RGBPartNet(nn.Module):
@@ -16,15 +12,6 @@
             ae_in_size: tuple[int, int] = (64, 48),
             ae_feature_channels: int = 64,
             f_a_c_p_dims: tuple[int, int, int] = (128, 128, 64),
-<<<<<<< HEAD
-=======
-            hpm_scales: tuple[int, ...] = (1, 2, 4),
-            hpm_use_avg_pool: bool = True,
-            hpm_use_max_pool: bool = True,
-            tfa_squeeze_ratio: int = 4,
-            tfa_num_parts: int = 16,
-            embedding_dims: tuple[int] = (256, 256),
->>>>>>> b9f35fbe
             image_log_on: bool = False
     ):
         super().__init__()
@@ -35,103 +22,66 @@
         self.ae = AutoEncoder(
             ae_in_channels, ae_in_size, ae_feature_channels, f_a_c_p_dims
         )
-<<<<<<< HEAD
-=======
-        self.pn_in_channels = ae_feature_channels * 2
-        self.hpm = HorizontalPyramidMatching(
-            self.pn_in_channels, embedding_dims[0], hpm_scales,
-            hpm_use_avg_pool, hpm_use_max_pool
-        )
-        self.pn = PartNet(self.pn_in_channels, embedding_dims[1],
-                          tfa_num_parts, tfa_squeeze_ratio)
-
-        self.num_parts = self.hpm.num_parts + tfa_num_parts
->>>>>>> b9f35fbe
 
     def forward(self, x_c1, x_c2=None):
-        # Step 1: Disentanglement
-        # n, t, c, h, w
-        ((x_c, x_p), ae_losses, images) = self._disentangle(x_c1, x_c2)
+        losses, features, images = self._disentangle(x_c1, x_c2)
 
-<<<<<<< HEAD
         if self.training:
             losses = torch.stack(losses)
-            return losses, images
-=======
-        # Step 2.a: Static Gait Feature Aggregation & HPM
-        # n, c, h, w
-        x_c = self.hpm(x_c)
-        # p, n, d
-
-        # Step 2.b: FPFE & TFA (Dynamic Gait Feature Aggregation)
-        # n, t, c, h, w
-        x_p = self.pn(x_p)
-        # p, n, d
-
-        if self.training:
-            return x_c, x_p, ae_losses, images
->>>>>>> b9f35fbe
+            return losses, features, images
         else:
-            return x_c, x_p
+            return features
 
     def _disentangle(self, x_c1_t2, x_c2_t2=None):
         n, t, c, h, w = x_c1_t2.size()
-        device = x_c1_t2.device
         if self.training:
             x_c1_t1 = x_c1_t2[:, torch.randperm(t), :, :, :]
             ((f_a_, f_c_, f_p_), losses) = self.ae(x_c1_t2, x_c1_t1, x_c2_t2)
-            # Decode features
-            x_c = self._decode_cano_feature(f_c_, n, t, device)
-            x_p_ = self._decode_pose_feature(f_p_, n, t, device)
-            x_p = x_p_.view(n, t, self.pn_in_channels, self.h // 4, self.w // 4)
+            f_a = f_a_.view(n, t, -1)
+            f_c = f_c_.view(n, t, -1)
+            f_p = f_p_.view(n, t, -1)
 
             i_a, i_c, i_p = None, None, None
             if self.image_log_on:
                 with torch.no_grad():
-                    i_a = self._decode_appr_feature(f_a_, n, t, device)
-                    # Continue decoding canonical features
-                    i_c = self.ae.decoder.trans_conv3(x_c)
-                    i_c = torch.sigmoid(self.ae.decoder.trans_conv4(i_c))
-                    i_p_ = self.ae.decoder.trans_conv3(x_p_)
-                    i_p_ = torch.sigmoid(self.ae.decoder.trans_conv4(i_p_))
+                    x_a, i_a = self._separate_decode(
+                        f_a.mean(1),
+                        torch.zeros_like(f_c[:, 0, :]),
+                        torch.zeros_like(f_p[:, 0, :])
+                    )
+                    x_c, i_c = self._separate_decode(
+                        torch.zeros_like(f_a[:, 0, :]),
+                        f_c.mean(1),
+                        torch.zeros_like(f_p[:, 0, :]),
+                    )
+                    x_p_, i_p_ = self._separate_decode(
+                        torch.zeros_like(f_a_),
+                        torch.zeros_like(f_c_),
+                        f_p_
+                    )
+                    x_p = tuple(_x_p.view(n, t, *_x_p.size()[1:]) for _x_p in x_p_)
                     i_p = i_p_.view(n, t, c, h, w)
 
-            return (x_c, x_p), losses, (i_a, i_c, i_p)
+            return losses, (x_a, x_c, x_p), (i_a, i_c, i_p)
 
         else:  # evaluating
             f_c_, f_p_ = self.ae(x_c1_t2)
-            x_c = self._decode_cano_feature(f_c_, n, t, device)
-            x_p_ = self._decode_pose_feature(f_p_, n, t, device)
-            x_p = x_p_.view(n, t, self.pn_in_channels, self.h // 4, self.w // 4)
-            return (x_c, x_p), None, None
+            f_c = f_c_.view(n, t, -1)
+            f_p = f_p_.view(n, t, -1)
+            return (f_c, f_p), None, None
 
-    def _decode_appr_feature(self, f_a_, n, t, device):
-        # Decode appearance features
-        f_a = f_a_.view(n, t, -1)
-        x_a = self.ae.decoder(
-            f_a.mean(1),
-            torch.zeros((n, self.f_c_dim), device=device),
-            torch.zeros((n, self.f_p_dim), device=device)
+    def _separate_decode(self, f_a, f_c, f_p):
+        x_1 = torch.cat((f_a, f_c, f_p), dim=1)
+        x_1 = self.ae.decoder.fc(x_1).view(
+            -1,
+            self.ae.decoder.feature_channels * 8,
+            self.ae.decoder.h_0,
+            self.ae.decoder.w_0
         )
-        return x_a
-
-    def _decode_cano_feature(self, f_c_, n, t, device):
-        # Decode average canonical features to higher dimension
-        f_c = f_c_.view(n, t, -1)
-        x_c = self.ae.decoder(
-            torch.zeros((n, self.f_a_dim), device=device),
-            f_c.mean(1),
-            torch.zeros((n, self.f_p_dim), device=device),
-            is_feature_map=True
-        )
-        return x_c
-
-    def _decode_pose_feature(self, f_p_, n, t, device):
-        # Decode pose features to images
-        x_p_ = self.ae.decoder(
-            torch.zeros((n * t, self.f_a_dim), device=device),
-            torch.zeros((n * t, self.f_c_dim), device=device),
-            f_p_,
-            is_feature_map=True
-        )
-        return x_p_+        x_1 = F.relu(x_1, inplace=True)
+        x_2 = self.ae.decoder.trans_conv1(x_1)
+        x_3 = self.ae.decoder.trans_conv2(x_2)
+        x_4 = self.ae.decoder.trans_conv3(x_3)
+        image = torch.sigmoid(self.ae.decoder.trans_conv4(x_4))
+        x = (x_1, x_2, x_3, x_4)
+        return x, image