<<<<<<< HEAD
import random
from typing import Tuple, List

=======
>>>>>>> 916cf90d
import torch
import torch.nn as nn

from models.auto_encoder import AutoEncoder
from models.hpm import HorizontalPyramidMatching
from models.part_net import PartNet
from utils.triplet_loss import BatchAllTripletLoss


class RGBPartNet(nn.Module):
    def __init__(
            self,
            ae_in_channels: int = 3,
            ae_feature_channels: int = 64,
            f_a_c_p_dims: Tuple[int, int, int] = (128, 128, 64),
            hpm_use_1x1conv: bool = False,
            hpm_scales: Tuple[int, ...] = (1, 2, 4),
            hpm_use_avg_pool: bool = True,
            hpm_use_max_pool: bool = True,
            fpfe_feature_channels: int = 32,
            fpfe_kernel_sizes: Tuple[Tuple, ...] = ((5, 3), (3, 3), (3, 3)),
            fpfe_paddings: Tuple[Tuple, ...] = ((2, 1), (1, 1), (1, 1)),
            fpfe_halving: Tuple[int, ...] = (0, 2, 3),
            tfa_squeeze_ratio: int = 4,
            tfa_num_parts: int = 16,
            embedding_dims: int = 256,
            triplet_margins: Tuple[float, float] = (0.2, 0.2),
            image_log_on: bool = False
    ):
        super().__init__()
        (self.f_a_dim, self.f_c_dim, self.f_p_dim) = f_a_c_p_dims
        self.hpm_num_parts = sum(hpm_scales)
        self.image_log_on = image_log_on

        self.ae = AutoEncoder(
            ae_in_channels, ae_feature_channels, f_a_c_p_dims
        )
        self.pn = PartNet(
            ae_in_channels, fpfe_feature_channels, fpfe_kernel_sizes,
            fpfe_paddings, fpfe_halving, tfa_squeeze_ratio, tfa_num_parts
        )
        out_channels = self.pn.tfa_in_channels
        self.hpm = HorizontalPyramidMatching(
            ae_feature_channels * 2, out_channels, hpm_use_1x1conv,
            hpm_scales, hpm_use_avg_pool, hpm_use_max_pool
        )
        empty_fc = torch.empty(self.hpm_num_parts + tfa_num_parts,
                               out_channels, embedding_dims)
        self.fc_mat = nn.Parameter(empty_fc)

        (hpm_margin, pn_margin) = triplet_margins
        self.hpm_ba_trip = BatchAllTripletLoss(hpm_margin)
        self.pn_ba_trip = BatchAllTripletLoss(pn_margin)

    def fc(self, x):
        return x @ self.fc_mat

    def forward(self, x_c1, x_c2=None, y=None):
        # Step 1: Disentanglement
        # n, t, c, h, w
        ((x_c, x_p), losses, images) = self._disentangle(x_c1, x_c2)

        # Step 2.a: Static Gait Feature Aggregation & HPM
        # n, c, h, w
        x_c = self.hpm(x_c)
        # p, n, c

        # Step 2.b: FPFE & TFA (Dynamic Gait Feature Aggregation)
        # n, t, c, h, w
        x_p = self.pn(x_p)
        # p, n, c

        # Step 3: Cat feature map together and fc
        x = torch.cat((x_c, x_p))
        x = self.fc(x)

        if self.training:
            hpm_ba_trip = self.hpm_ba_trip(x[:self.hpm_num_parts], y)
            pn_ba_trip = self.pn_ba_trip(x[self.hpm_num_parts:], y)
            losses = torch.stack((*losses, hpm_ba_trip, pn_ba_trip))
            return losses, images
        else:
            return x.unsqueeze(1).view(-1)

    def _disentangle(self, x_c1_t2, x_c2_t2=None):
        n, t, c, h, w = x_c1_t2.size()
        device = x_c1_t2.device
        x_c1_t1 = x_c1_t2[:, torch.randperm(t), :, :, :]
        if self.training:
            ((f_a_, f_c_, f_p_), losses) = self.ae(x_c1_t2, x_c1_t1, x_c2_t2)
            # Decode features
            with torch.no_grad():
                x_c = self._decode_cano_feature(f_c_, n, t, device)
                x_p = self._decode_pose_feature(f_p_, n, t, c, h, w, device)

                i_a, i_c, i_p = None, None, None
                if self.image_log_on:
                    i_a = self._decode_appr_feature(f_a_, n, t, c, h, w, device)
                    # Continue decoding canonical features
                    i_c = self.ae.decoder.trans_conv3(x_c)
                    i_c = torch.sigmoid(self.ae.decoder.trans_conv4(i_c))
                    i_p = x_p

            return (x_c, x_p), losses, (i_a, i_c, i_p)

        else:  # evaluating
            f_c_, f_p_ = self.ae(x_c1_t2)
            x_c = self._decode_cano_feature(f_c_, n, t, device)
            x_p = self._decode_pose_feature(f_p_, n, t, c, h, w, device)
            return (x_c, x_p), None, None

    def _decode_appr_feature(self, f_a_, n, t, c, h, w, device):
        # Decode appearance features
        x_a_ = self.ae.decoder(
            f_a_,
            torch.zeros((n * t, self.f_c_dim), device=device),
            torch.zeros((n * t, self.f_p_dim), device=device)
        )
        x_a = x_a_.view(n, t, c, h, w)
        return x_a

    def _decode_cano_feature(self, f_c_, n, t, device):
        # Decode average canonical features to higher dimension
        f_c = f_c_.view(n, t, -1)
        x_c = self.ae.decoder(
            torch.zeros((n, self.f_a_dim), device=device),
            f_c.mean(1),
            torch.zeros((n, self.f_p_dim), device=device),
            cano_only=True
        )
        return x_c

    def _decode_pose_feature(self, f_p_, n, t, c, h, w, device):
        # Decode pose features to images
        x_p_ = self.ae.decoder(
            torch.zeros((n * t, self.f_a_dim), device=device),
            torch.zeros((n * t, self.f_c_dim), device=device),
            f_p_
        )
        x_p = x_p_.view(n, t, c, h, w)
        return x_p<|MERGE_RESOLUTION|>--- conflicted
+++ resolved
@@ -1,9 +1,5 @@
-<<<<<<< HEAD
-import random
-from typing import Tuple, List
+from typing import Tuple
 
-=======
->>>>>>> 916cf90d
 import torch
 import torch.nn as nn
 
