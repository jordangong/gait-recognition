from typing import Tuple

import torch
import torch.nn as nn

from models.auto_encoder import AutoEncoder
from models.hpm import HorizontalPyramidMatching
from models.part_net import PartNet


class RGBPartNet(nn.Module):
    def __init__(
            self,
            ae_in_channels: int = 3,
            ae_in_size: Tuple[int, int] = (64, 48),
            ae_feature_channels: int = 64,
<<<<<<< HEAD
            f_a_c_p_dims: Tuple[int, int, int] = (128, 128, 64),
            hpm_use_1x1conv: bool = False,
            hpm_scales: Tuple[int, ...] = (1, 2, 4),
=======
            f_a_c_p_dims: tuple[int, int, int] = (128, 128, 64),
            hpm_scales: tuple[int, ...] = (1, 2, 4),
>>>>>>> e83ae0bc
            hpm_use_avg_pool: bool = True,
            hpm_use_max_pool: bool = True,
            tfa_squeeze_ratio: int = 4,
            tfa_num_parts: int = 16,
            embedding_dims: tuple[int] = (256, 256),
            image_log_on: bool = False
    ):
        super().__init__()
        self.h, self.w = ae_in_size
        (self.f_a_dim, self.f_c_dim, self.f_p_dim) = f_a_c_p_dims
        self.image_log_on = image_log_on

        self.ae = AutoEncoder(
            ae_in_channels, ae_in_size, ae_feature_channels, f_a_c_p_dims
        )
        self.pn_in_channels = ae_feature_channels * 2
        self.hpm = HorizontalPyramidMatching(
            self.pn_in_channels, embedding_dims[0], hpm_scales,
            hpm_use_avg_pool, hpm_use_max_pool
        )
        self.pn = PartNet(self.pn_in_channels, embedding_dims[1],
                          tfa_num_parts, tfa_squeeze_ratio)

        self.num_parts = self.hpm.num_parts + tfa_num_parts

    def forward(self, x_c1, x_c2=None):
        # Step 1: Disentanglement
        # n, t, c, h, w
        ((x_c, x_p), images, f_loss) = self._disentangle(x_c1, x_c2)

        # Step 2.a: Static Gait Feature Aggregation & HPM
        # n, c, h, w
        x_c = self.hpm(x_c)
        # p, n, d

        # Step 2.b: FPFE & TFA (Dynamic Gait Feature Aggregation)
        # n, t, c, h, w
        x_p = self.pn(x_p)
        # p, n, d

        if self.training:
<<<<<<< HEAD
            return x.transpose(0, 1), images, f_loss
=======
            return x_c.transpose(0, 1), x_p.transpose(0, 1), images, f_loss
>>>>>>> e83ae0bc
        else:
            return torch.cat((x_c, x_p)).unsqueeze(1).view(-1)

    def _disentangle(self, x_c1_t2, x_c2_t2=None):
        n, t, c, h, w = x_c1_t2.size()
        device = x_c1_t2.device
        if self.training:
            x_c1_t1 = x_c1_t2[:, torch.randperm(t), :, :, :]
            (f_a_, f_c_, f_p_), f_loss = self.ae(x_c1_t2, x_c1_t1, x_c2_t2)
            # Decode features
            x_c = self._decode_cano_feature(f_c_, n, t, device)
            x_p_ = self._decode_pose_feature(f_p_, n, t, device)
            x_p = x_p_.view(n, t, self.pn_in_channels, self.h // 4, self.w // 4)

            i_a, i_c, i_p = None, None, None
            if self.image_log_on:
                with torch.no_grad():
                    i_a = self._decode_appr_feature(f_a_, n, t, device)
                    # Continue decoding canonical features
                    i_c = self.ae.decoder.trans_conv3(x_c)
                    i_c = torch.sigmoid(self.ae.decoder.trans_conv4(i_c))
                    i_p_ = self.ae.decoder.trans_conv3(x_p_)
                    i_p_ = torch.sigmoid(self.ae.decoder.trans_conv4(i_p_))
                    i_p = i_p_.view(n, t, c, h, w)

            return (x_c, x_p), (i_a, i_c, i_p), f_loss

        else:  # evaluating
            f_c_, f_p_ = self.ae(x_c1_t2)
            x_c = self._decode_cano_feature(f_c_, n, t, device)
            x_p_ = self._decode_pose_feature(f_p_, n, t, device)
            x_p = x_p_.view(n, t, self.pn_in_channels, self.h // 4, self.w // 4)
            return (x_c, x_p), None, None

    def _decode_appr_feature(self, f_a_, n, t, device):
        # Decode appearance features
        f_a = f_a_.view(n, t, -1)
        x_a = self.ae.decoder(
            f_a.mean(1),
            torch.zeros((n, self.f_c_dim), device=device),
            torch.zeros((n, self.f_p_dim), device=device)
        )
        return x_a

    def _decode_cano_feature(self, f_c_, n, t, device):
        # Decode average canonical features to higher dimension
        f_c = f_c_.view(n, t, -1)
        x_c = self.ae.decoder(
            torch.zeros((n, self.f_a_dim), device=device),
            f_c.mean(1),
            torch.zeros((n, self.f_p_dim), device=device),
            is_feature_map=True
        )
        return x_c

    def _decode_pose_feature(self, f_p_, n, t, device):
        # Decode pose features to images
        x_p_ = self.ae.decoder(
            torch.zeros((n * t, self.f_a_dim), device=device),
            torch.zeros((n * t, self.f_c_dim), device=device),
            f_p_,
            is_feature_map=True
        )
        return x_p_<|MERGE_RESOLUTION|>--- conflicted
+++ resolved
@@ -14,19 +14,13 @@
             ae_in_channels: int = 3,
             ae_in_size: Tuple[int, int] = (64, 48),
             ae_feature_channels: int = 64,
-<<<<<<< HEAD
             f_a_c_p_dims: Tuple[int, int, int] = (128, 128, 64),
-            hpm_use_1x1conv: bool = False,
             hpm_scales: Tuple[int, ...] = (1, 2, 4),
-=======
-            f_a_c_p_dims: tuple[int, int, int] = (128, 128, 64),
-            hpm_scales: tuple[int, ...] = (1, 2, 4),
->>>>>>> e83ae0bc
             hpm_use_avg_pool: bool = True,
             hpm_use_max_pool: bool = True,
             tfa_squeeze_ratio: int = 4,
             tfa_num_parts: int = 16,
-            embedding_dims: tuple[int] = (256, 256),
+            embedding_dims: Tuple[int] = (256, 256),
             image_log_on: bool = False
     ):
         super().__init__()
@@ -63,11 +57,7 @@
         # p, n, d
 
         if self.training:
-<<<<<<< HEAD
-            return x.transpose(0, 1), images, f_loss
-=======
             return x_c.transpose(0, 1), x_p.transpose(0, 1), images, f_loss
->>>>>>> e83ae0bc
         else:
             return torch.cat((x_c, x_p)).unsqueeze(1).view(-1)
 
