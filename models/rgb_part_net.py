--- conflicted
+++ resolved
@@ -14,14 +14,8 @@
             ae_in_channels: int = 3,
             ae_in_size: Tuple[int, int] = (64, 48),
             ae_feature_channels: int = 64,
-<<<<<<< HEAD
             f_a_c_p_dims: Tuple[int, int, int] = (128, 128, 64),
-            hpm_use_1x1conv: bool = False,
             hpm_scales: Tuple[int, ...] = (1, 2, 4),
-=======
-            f_a_c_p_dims: tuple[int, int, int] = (128, 128, 64),
-            hpm_scales: tuple[int, ...] = (1, 2, 4),
->>>>>>> c74df416
             hpm_use_avg_pool: bool = True,
             hpm_use_max_pool: bool = True,
             tfa_squeeze_ratio: int = 4,
