from typing import Tuple

import torch
import torch.nn as nn

from models.auto_encoder import AutoEncoder
from models.hpm import HorizontalPyramidMatching
from models.part_net import PartNet
from utils.triplet_loss import BatchAllTripletLoss


class RGBPartNet(nn.Module):
    def __init__(
            self,
            ae_in_channels: int = 3,
            ae_feature_channels: int = 64,
            f_a_c_p_dims: Tuple[int, int, int] = (128, 128, 64),
            hpm_use_1x1conv: bool = False,
            hpm_scales: Tuple[int, ...] = (1, 2, 4),
            hpm_use_avg_pool: bool = True,
            hpm_use_max_pool: bool = True,
            fpfe_feature_channels: int = 32,
            fpfe_kernel_sizes: Tuple[Tuple, ...] = ((5, 3), (3, 3), (3, 3)),
            fpfe_paddings: Tuple[Tuple, ...] = ((2, 1), (1, 1), (1, 1)),
            fpfe_halving: Tuple[int, ...] = (0, 2, 3),
            tfa_squeeze_ratio: int = 4,
            tfa_num_parts: int = 16,
            embedding_dims: int = 256,
            triplet_margins: Tuple[float, float] = (0.2, 0.2),
            image_log_on: bool = False
    ):
        super().__init__()
        (self.f_a_dim, self.f_c_dim, self.f_p_dim) = f_a_c_p_dims
        self.hpm_num_parts = sum(hpm_scales)
        self.image_log_on = image_log_on

        self.ae = AutoEncoder(
            ae_in_channels, ae_feature_channels, f_a_c_p_dims
        )
        self.pn = PartNet(
            ae_in_channels, fpfe_feature_channels, fpfe_kernel_sizes,
            fpfe_paddings, fpfe_halving, tfa_squeeze_ratio, tfa_num_parts
        )
        out_channels = self.pn.tfa_in_channels
        self.hpm = HorizontalPyramidMatching(
            ae_feature_channels * 2, out_channels, hpm_use_1x1conv,
            hpm_scales, hpm_use_avg_pool, hpm_use_max_pool
        )
        self.num_total_parts = self.hpm_num_parts + tfa_num_parts
        empty_fc = torch.empty(self.num_total_parts,
                               out_channels, embedding_dims)
        self.fc_mat = nn.Parameter(empty_fc)

        (hpm_margin, pn_margin) = triplet_margins
        self.hpm_ba_trip = BatchAllTripletLoss(hpm_margin)
        self.pn_ba_trip = BatchAllTripletLoss(pn_margin)

    def fc(self, x):
        return x @ self.fc_mat

    def forward(self, x_c1, x_c2=None, y=None):
        # Step 1: Disentanglement
        # n, t, c, h, w
        ((x_c, x_p), losses, images) = self._disentangle(x_c1, x_c2)

        # Step 2.a: Static Gait Feature Aggregation & HPM
        # n, c, h, w
        x_c = self.hpm(x_c)
        # p, n, c

        # Step 2.b: FPFE & TFA (Dynamic Gait Feature Aggregation)
        # n, t, c, h, w
        x_p = self.pn(x_p)
        # p, n, c

        # Step 3: Cat feature map together and fc
        x = torch.cat((x_c, x_p))
        x = self.fc(x)

        if self.training:
            y = y.T
            hpm_ba_trip = self.hpm_ba_trip(
                x[:self.hpm_num_parts], y[:self.hpm_num_parts]
            )
            pn_ba_trip = self.pn_ba_trip(
                x[self.hpm_num_parts:], y[self.hpm_num_parts:]
            )
<<<<<<< HEAD
            losses = (*losses, hpm_ba_trip, pn_ba_trip)
=======
            losses = torch.stack((*losses, hpm_ba_trip, pn_ba_trip))
>>>>>>> 24b5968b
            return losses, images
        else:
            return x.unsqueeze(1).view(-1)

    def _disentangle(self, x_c1_t2, x_c2_t2=None):
        n, t, c, h, w = x_c1_t2.size()
        device = x_c1_t2.device
        x_c1_t1 = x_c1_t2[:, torch.randperm(t), :, :, :]
        if self.training:
            ((f_a_, f_c_, f_p_), losses) = self.ae(x_c1_t2, x_c1_t1, x_c2_t2)
            # Decode features
            with torch.no_grad():
                x_c = self._decode_cano_feature(f_c_, n, t, device)
                x_p = self._decode_pose_feature(f_p_, n, t, c, h, w, device)

                i_a, i_c, i_p = None, None, None
                if self.image_log_on:
                    i_a = self._decode_appr_feature(f_a_, n, t, c, h, w, device)
                    # Continue decoding canonical features
                    i_c = self.ae.decoder.trans_conv3(x_c)
                    i_c = torch.sigmoid(self.ae.decoder.trans_conv4(i_c))
                    i_p = x_p

            return (x_c, x_p), losses, (i_a, i_c, i_p)

        else:  # evaluating
            f_c_, f_p_ = self.ae(x_c1_t2)
            x_c = self._decode_cano_feature(f_c_, n, t, device)
            x_p = self._decode_pose_feature(f_p_, n, t, c, h, w, device)
            return (x_c, x_p), None, None

    def _decode_appr_feature(self, f_a_, n, t, c, h, w, device):
        # Decode appearance features
        x_a_ = self.ae.decoder(
            f_a_,
            torch.zeros((n * t, self.f_c_dim), device=device),
            torch.zeros((n * t, self.f_p_dim), device=device)
        )
        x_a = x_a_.view(n, t, c, h, w)
        return x_a

    def _decode_cano_feature(self, f_c_, n, t, device):
        # Decode average canonical features to higher dimension
        f_c = f_c_.view(n, t, -1)
        x_c = self.ae.decoder(
            torch.zeros((n, self.f_a_dim), device=device),
            f_c.mean(1),
            torch.zeros((n, self.f_p_dim), device=device),
            cano_only=True
        )
        return x_c

    def _decode_pose_feature(self, f_p_, n, t, c, h, w, device):
        # Decode pose features to images
        x_p_ = self.ae.decoder(
            torch.zeros((n * t, self.f_a_dim), device=device),
            torch.zeros((n * t, self.f_c_dim), device=device),
            f_p_
        )
        x_p = x_p_.view(n, t, c, h, w)
        return x_p<|MERGE_RESOLUTION|>--- conflicted
+++ resolved
@@ -85,11 +85,7 @@
             pn_ba_trip = self.pn_ba_trip(
                 x[self.hpm_num_parts:], y[self.hpm_num_parts:]
             )
-<<<<<<< HEAD
             losses = (*losses, hpm_ba_trip, pn_ba_trip)
-=======
-            losses = torch.stack((*losses, hpm_ba_trip, pn_ba_trip))
->>>>>>> 24b5968b
             return losses, images
         else:
             return x.unsqueeze(1).view(-1)
