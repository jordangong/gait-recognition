--- conflicted
+++ resolved
@@ -451,24 +451,13 @@
 
     @staticmethod
     def evaluate(
-<<<<<<< HEAD
-            self,
-            gallery_samples: Dict[str, Union[List[str], torch.Tensor]],
-            probe_samples: Dict[str, Dict[str, Union[List[str], torch.Tensor]]],
+            gallery_samples: Dict[str, Dict[str, Union[List, torch.Tensor]]],
+            probe_samples: Dict[str, Dict[str, Union[List, torch.Tensor]]],
             num_ranks: int = 5
     ) -> Dict[str, torch.Tensor]:
-        conditions = gallery_samples.keys()
-        gallery_views_meta = self._gallery_dataset_meta['views']
-        probe_views_meta = list(self._probe_datasets_meta.values())[0]['views']
-=======
-            gallery_samples: dict[str, dict[str, Union[list, torch.Tensor]]],
-            probe_samples: dict[str, dict[str, Union[list, torch.Tensor]]],
-            num_ranks: int = 5
-    ) -> dict[str, torch.Tensor]:
         conditions = list(probe_samples.keys())
         gallery_views_meta = gallery_samples['meta']['views']
         probe_views_meta = probe_samples[conditions[0]]['meta']['views']
->>>>>>> 2ea916b2
         accuracy = {
             condition: torch.empty(
                 len(gallery_views_meta), len(probe_views_meta), num_ranks
