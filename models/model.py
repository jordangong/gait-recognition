import os
from datetime import datetime
from typing import Union, Optional, Tuple, List, Dict, Set

import numpy as np
import torch
import torch.nn as nn
import torch.nn.functional as F
import torch.optim as optim
from torch.utils.data import DataLoader
from torch.utils.data.dataloader import default_collate
from torch.utils.tensorboard import SummaryWriter
from tqdm import tqdm

from models.rgb_part_net import RGBPartNet
from utils.dataset import CASIAB, ClipConditions, ClipViews, ClipClasses
from utils.sampler import TripletSampler


class Model:
    def __init__(
            self,
            system_config: Dict,
            model_config: Dict,
            hyperparameter_config: Dict
    ):
        self.disable_acc = system_config['disable_acc']
        if self.disable_acc:
            self.device = torch.device('cpu')
        else:  # Enable accelerator
            if torch.cuda.is_available():
                self.device = torch.device('cuda')
            else:
                print('No accelerator available, fallback to CPU.')
                self.device = torch.device('cpu')

        self.save_dir = system_config['save_dir']
        self.checkpoint_dir = os.path.join(self.save_dir, 'checkpoint')
        self.log_dir = os.path.join(self.save_dir, 'logs')
        for dir_ in (self.save_dir, self.log_dir, self.checkpoint_dir):
            if not os.path.exists(dir_):
                os.mkdir(dir_)

        self.meta = model_config
        self.hp = hyperparameter_config
        self.curr_iter = self.meta['restore_iter']
        self.total_iter = self.meta['total_iter']

        self.is_train: bool = True
        self.train_size: int = 74
        self.in_channels: int = 3
        self.pr: Optional[int] = None
        self.k: Optional[int] = None

        self._gallery_dataset_meta: Optional[Dict[str, List]] = None
        self._probe_datasets_meta: Optional[Dict[str, Dict[str, List]]] = None

        self._model_sig: str = self._make_signature(self.meta, ['restore_iter'])
        self._hp_sig: str = self._make_signature(self.hp)
        self._dataset_sig: str = 'undefined'
        self._log_sig: str = '_'.join((self._model_sig, self._hp_sig))
        self._log_name: str = os.path.join(self.log_dir, self._log_sig)

        self.rgb_pn: Optional[RGBPartNet] = None
        self.optimizer: Optional[optim.Adam] = None
        self.scheduler: Optional[optim.lr_scheduler.StepLR] = None
        self.writer: Optional[SummaryWriter] = None

        self.CASIAB_GALLERY_SELECTOR = {
            'selector': {'conditions': ClipConditions({r'nm-0[1-4]'})}
        }
        self.CASIAB_PROBE_SELECTORS = {
            'nm': {'selector': {'conditions': ClipConditions({r'nm-0[5-6]'})}},
            'bg': {'selector': {'conditions': ClipConditions({r'bg-0[1-2]'})}},
            'cl': {'selector': {'conditions': ClipConditions({r'cl-0[1-2]'})}},
        }

    @property
    def _signature(self) -> str:
        return '_'.join((self._model_sig, str(self.curr_iter), self._hp_sig,
                         self._dataset_sig, str(self.pr), str(self.k)))

    @property
    def _checkpoint_name(self) -> str:
        return os.path.join(self.checkpoint_dir, self._signature)

    def fit_all(
            self,
            dataset_config: Dict,
            dataset_selectors: Dict[
                str, Dict[str, Union[ClipClasses, ClipConditions, ClipViews]]
            ],
            dataloader_config: Dict,
    ):
        for (condition, selector) in dataset_selectors.items():
            print(f'Training model {condition} ...')
            self.fit(
                dict(**dataset_config, **{'selector': selector}),
                dataloader_config
            )

    def fit(
            self,
            dataset_config: Dict,
            dataloader_config: Dict,
    ):
        self.is_train = True
        dataset = self._parse_dataset_config(dataset_config)
        dataloader = self._parse_dataloader_config(dataset, dataloader_config)
        # Prepare for model, optimizer and scheduler
        hp = self.hp.copy()
        lr, betas = hp.pop('lr', 1e-4), hp.pop('betas', (0.9, 0.999))
        self.rgb_pn = RGBPartNet(self.train_size, self.in_channels, **hp)
        self.optimizer = optim.Adam(self.rgb_pn.parameters(), lr, betas)
        self.scheduler = optim.lr_scheduler.StepLR(self.optimizer, 500, 0.9)
        self.writer = SummaryWriter(self._log_name)
        # Try to accelerate computation using CUDA or others
        self._accelerate()

        self.rgb_pn.train()
        # Init weights at first iter
        if self.curr_iter == 0:
            self.rgb_pn.apply(self.init_weights)
        else:  # Load saved state dicts
            checkpoint = torch.load(self._checkpoint_name)
            iter_, loss = checkpoint['iter'], checkpoint['loss']
            print('{0:5d} loss: {1:.3f}'.format(iter_, loss))
            self.rgb_pn.load_state_dict(checkpoint['model_state_dict'])
            self.optimizer.load_state_dict(checkpoint['optim_state_dict'])

        # Training start
        start_time = datetime.now()
        for (batch_c1, batch_c2) in dataloader:
            self.curr_iter += 1
            # Zero the parameter gradients
            self.optimizer.zero_grad()
            # forward + backward + optimize
            x_c1 = batch_c1['clip'].to(self.device)
            x_c2 = batch_c2['clip'].to(self.device)
            y = batch_c1['label'].to(self.device)
            loss, metrics = self.rgb_pn(x_c1, x_c2, y)
            loss.backward()
            self.optimizer.step()
            # Step scheduler
            self.scheduler.step()

            # Write losses to TensorBoard
            self.writer.add_scalar('Loss/all', loss.item(), self.curr_iter)
            self.writer.add_scalars('Loss/details', dict(zip([
                'Cross reconstruction loss', 'Pose similarity loss',
                'Canonical consistency loss', 'Batch All triplet loss'
            ], metrics)), self.curr_iter)

            if self.curr_iter % 100 == 0:
                print('{0:5d} loss: {1:6.3f}'.format(self.curr_iter, loss),
                      '(xrecon = {:f}, pose_sim = {:f},'
                      ' cano_cons = {:f}, ba_trip = {:f})'.format(*metrics),
                      'lr:', self.scheduler.get_last_lr()[0])

            if self.curr_iter % 1000 == 0:
                torch.save({
                    'iter': self.curr_iter,
                    'model_state_dict': self.rgb_pn.state_dict(),
                    'optim_state_dict': self.optimizer.state_dict(),
                    'loss': loss,
                }, self._checkpoint_name)
                print(datetime.now() - start_time, 'used')
                start_time = datetime.now()

            if self.curr_iter == self.total_iter:
                self.curr_iter = 0
                self.writer.close()
                break

    def _accelerate(self):
        if not self.disable_acc:
            if torch.cuda.device_count() > 1:
                self.rgb_pn = nn.DataParallel(self.rgb_pn)
            self.rgb_pn = self.rgb_pn.to(self.device)

    def predict_all(
            self,
            iter_: int,
            dataset_config: dict,
            dataset_selectors: Dict[
                str, Dict[str, Union[ClipClasses, ClipConditions, ClipViews]]
            ],
            dataloader_config: dict,
    ) -> Dict[str, torch.Tensor]:
        self.is_train = False
        # Split gallery and probe dataset
        gallery_dataloader, probe_dataloaders = self._split_gallery_probe(
            dataset_config, dataloader_config
        )
        # Get pretrained models at iter_
        checkpoints = self._load_pretrained(
            iter_, dataset_config, dataset_selectors
        )
        # Init models
        hp = self.hp.copy()
        hp.pop('lr'), hp.pop('betas')
        self.rgb_pn = RGBPartNet(ae_in_channels=self.in_channels, **hp)
        # Try to accelerate computation using CUDA or others
        self._accelerate()

        self.rgb_pn.eval()
        gallery_samples, probe_samples = [], {}

        # Gallery
        checkpoint = torch.load(list(checkpoints.values())[0])
        self.rgb_pn.load_state_dict(checkpoint['model_state_dict'])
        for sample in tqdm(gallery_dataloader,
                           desc='Transforming gallery', unit='clips'):
            label = sample.pop('label').item()
            clip = sample.pop('clip').to(self.device)
            feature = self.rgb_pn(clip).detach()
            gallery_samples.append({
                **{'label': label},
                **sample,
                **{'feature': feature}
            })
        gallery_samples = default_collate(gallery_samples)

        # Probe
        for (condition, dataloader) in probe_dataloaders.items():
            checkpoint = torch.load(checkpoints[condition])
            self.rgb_pn.load_state_dict(checkpoint['model_state_dict'])
            probe_samples[condition] = []
            for sample in tqdm(dataloader,
                               desc=f'Transforming probe {condition}',
                               unit='clips'):
                label = sample.pop('label').item()
                clip = sample.pop('clip').to(self.device)
                feature = self.rgb_pn(clip).detach()
                probe_samples[condition].append({
                    **{'label': label},
                    **sample,
                    **{'feature': feature}
                })
        for (k, v) in probe_samples.items():
            probe_samples[k] = default_collate(v)

        return self._evaluate(gallery_samples, probe_samples)

    def _evaluate(
            self,
            gallery_samples: Dict[str, Union[List[str], torch.Tensor]],
            probe_samples: Dict[str, Dict[str, Union[List[str], torch.Tensor]]],
            num_ranks: int = 5
    ) -> Dict[str, torch.Tensor]:
        probe_conditions = self._probe_datasets_meta.keys()
        gallery_views_meta = self._gallery_dataset_meta['views']
        probe_views_meta = list(self._probe_datasets_meta.values())[0]['views']
        accuracy = {
            condition: torch.empty(
                len(gallery_views_meta), len(probe_views_meta), num_ranks
            )
            for condition in self._probe_datasets_meta.keys()
        }

        (labels_g, _, views_g, features_g) = gallery_samples.values()
        views_g = np.asarray(views_g)
        for (v_g_i, view_g) in enumerate(gallery_views_meta):
            gallery_view_mask = (views_g == view_g)
            f_g = features_g[gallery_view_mask]
            y_g = labels_g[gallery_view_mask]
            for condition in probe_conditions:
                probe_samples_c = probe_samples[condition]
                accuracy_c = accuracy[condition]
                (labels_p, _, views_p, features_p) = probe_samples_c.values()
                views_p = np.asarray(views_p)
                for (v_p_i, view_p) in enumerate(probe_views_meta):
                    probe_view_mask = (views_p == view_p)
                    f_p = features_p[probe_view_mask]
                    y_p = labels_p[probe_view_mask]
                    # Euclidean distance
                    f_p_squared_sum = torch.sum(f_p ** 2, dim=1).unsqueeze(1)
                    f_g_squared_sum = torch.sum(f_g ** 2, dim=1).unsqueeze(0)
                    f_p_times_f_g_sum = f_p @ f_g.T
                    dist = torch.sqrt(F.relu(
                        f_p_squared_sum - 2*f_p_times_f_g_sum + f_g_squared_sum
                    ))
                    # Ranked accuracy
                    rank_mask = dist.argsort(1)[:, :num_ranks]
                    positive_mat = torch.eq(y_p.unsqueeze(1),
                                            y_g[rank_mask]).cumsum(1).gt(0)
                    positive_counts = positive_mat.sum(0)
                    total_counts, _ = dist.size()
                    accuracy_c[v_g_i, v_p_i, :] = positive_counts / total_counts

        return accuracy

    def _load_pretrained(
            self,
            iter_: int,
            dataset_config: Dict,
            dataset_selectors: Dict[
                str, Dict[str, Union[ClipClasses, ClipConditions, ClipViews]]
            ]
    ) -> Dict[str, str]:
        checkpoints = {}
        self.curr_iter = iter_
        for (k, v) in dataset_selectors.items():
            self._dataset_sig = self._make_signature(
                dict(**dataset_config, **v),
                popped_keys=['root_dir', 'cache_on']
            )
            checkpoints[k] = self._checkpoint_name
        return checkpoints

    def _split_gallery_probe(
            self,
<<<<<<< HEAD
            dataset_config: Dict,
            dataloader_config: Dict,
    ) -> Tuple[DataLoader, Dict[str: DataLoader]]:
=======
            dataset_config: DatasetConfiguration,
            dataloader_config: DataloaderConfiguration,
    ) -> Tuple[DataLoader, Dict[str, DataLoader]]:
>>>>>>> bbc2d84e
        dataset_name = dataset_config.get('name', 'CASIA-B')
        if dataset_name == 'CASIA-B':
            gallery_dataset = self._parse_dataset_config(
                dict(**dataset_config, **self.CASIAB_GALLERY_SELECTOR)
            )
            self._gallery_dataset_meta = gallery_dataset.metadata
            gallery_dataloader = self._parse_dataloader_config(
                gallery_dataset, dataloader_config
            )
            probe_datasets = {
                condition: self._parse_dataset_config(
                    dict(**dataset_config, **selector)
                )
                for (condition, selector) in self.CASIAB_PROBE_SELECTORS.items()
            }
            self._probe_datasets_meta = {
                condition: dataset.metadata
                for (condition, dataset) in probe_datasets.items()
            }
            probe_dataloaders = {
                condtion: self._parse_dataloader_config(
                    dataset, dataloader_config
                )
                for (condtion, dataset) in probe_datasets.items()
            }
        elif dataset_name == 'FVG':
            # TODO
            gallery_dataloader = None
            probe_dataloaders = None
        else:
            raise ValueError('Invalid dataset: {0}'.format(dataset_name))

        return gallery_dataloader, probe_dataloaders

    @staticmethod
    def init_weights(m):
        if isinstance(m, nn.modules.conv._ConvNd):
            nn.init.normal_(m.weight, 0.0, 0.01)
        elif isinstance(m, nn.modules.batchnorm._NormBase):
            nn.init.normal_(m.weight, 1.0, 0.01)
            nn.init.zeros_(m.bias)
        elif isinstance(m, nn.Linear):
            nn.init.xavier_uniform_(m.weight)
        elif isinstance(m, RGBPartNet):
            nn.init.xavier_uniform_(m.fc_mat)

    def _parse_dataset_config(
            self,
            dataset_config: Dict
    ) -> Union[CASIAB]:
        self.train_size = dataset_config.get('train_size', 74)
        self.in_channels = dataset_config.get('num_input_channels', 3)
        self._dataset_sig = self._make_signature(
            dataset_config,
            popped_keys=['root_dir', 'cache_on']
        )
        self._log_name = '_'.join((self._log_name, self._dataset_sig))
        config: Dict = dataset_config.copy()
        name = config.pop('name', 'CASIA-B')
        if name == 'CASIA-B':
            return CASIAB(**config, is_train=self.is_train)
        elif name == 'FVG':
            # TODO
            pass
        raise ValueError('Invalid dataset: {0}'.format(name))

    def _parse_dataloader_config(
            self,
            dataset: Union[CASIAB],
            dataloader_config: Dict
    ) -> DataLoader:
        config: Dict = dataloader_config.copy()
        (self.pr, self.k) = config.pop('batch_size')
        if self.is_train:
            self._log_name = '_'.join(
                (self._log_name, str(self.pr), str(self.k)))
            triplet_sampler = TripletSampler(dataset, (self.pr, self.k))
            return DataLoader(dataset,
                              batch_sampler=triplet_sampler,
                              collate_fn=self._batch_splitter,
                              **config)
        else:  # is_test
            return DataLoader(dataset, **config)

    def _batch_splitter(
            self,
            batch: List[Dict[str, Union[np.int64, str, torch.Tensor]]]
    ) -> Tuple[Dict[str, Union[List[str], torch.Tensor]],
               Dict[str, Union[List[str], torch.Tensor]]]:
        """
        Disentanglement need two random conditions, this function will
        split pr * k * 2 samples to 2 dicts each containing pr * k
        samples. labels and clip data are tensor, and others are list.
        """
        _batch = [[], []]
        for i in range(0, self.pr * self.k * 2, self.k * 2):
            _batch[0] += batch[i:i + self.k]
            _batch[1] += batch[i + self.k:i + self.k * 2]

        return default_collate(_batch[0]), default_collate(_batch[1])

    def _make_signature(self,
                        config: Dict,
                        popped_keys: Optional[List] = None) -> str:
        _config = config.copy()
        if popped_keys:
            for key in popped_keys:
                _config.pop(key)

        return self._gen_sig(list(_config.values()))

    def _gen_sig(self, values: Union[Tuple, List, Set, str, int, float]) -> str:
        strings = []
        for v in values:
            if isinstance(v, str):
                strings.append(v)
            elif isinstance(v, (Tuple, List)):
                strings.append(self._gen_sig(v))
            elif isinstance(v, Set):
                strings.append(self._gen_sig(sorted(list(v))))
            elif isinstance(v, Dict):
                strings.append(self._gen_sig(list(v.values())))
            else:
                strings.append(str(v))
        return '_'.join(strings)<|MERGE_RESOLUTION|>--- conflicted
+++ resolved
@@ -310,15 +310,9 @@
 
     def _split_gallery_probe(
             self,
-<<<<<<< HEAD
             dataset_config: Dict,
             dataloader_config: Dict,
-    ) -> Tuple[DataLoader, Dict[str: DataLoader]]:
-=======
-            dataset_config: DatasetConfiguration,
-            dataloader_config: DataloaderConfiguration,
     ) -> Tuple[DataLoader, Dict[str, DataLoader]]:
->>>>>>> bbc2d84e
         dataset_name = dataset_config.get('name', 'CASIA-B')
         if dataset_name == 'CASIA-B':
             gallery_dataset = self._parse_dataset_config(
