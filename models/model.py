--- conflicted
+++ resolved
@@ -251,21 +251,11 @@
             # Duplicate labels for each part
             y = y.repeat(self.rgb_pn.module.num_total_parts, 1)
             embedding = embedding.transpose(0, 1)
-<<<<<<< HEAD
-            trip_loss, dist, num_non_zero = self.triplet_loss(embedding, y)
-            losses = torch.cat((
-                ae_losses.view(-1, 3).mean(0),
-                torch.stack((
-                    trip_loss[:self.rgb_pn.module.hpm_num_parts].mean(),
-                    trip_loss[self.rgb_pn.module.hpm_num_parts:].mean()
-                ))
-=======
             triplet_loss, dist, num_non_zero = self.triplet_loss(embedding, y)
             hpm_loss = triplet_loss[:self.rgb_pn.module.hpm_num_parts].mean()
             pn_loss = triplet_loss[self.rgb_pn.module.hpm_num_parts:].mean()
             losses = torch.stack((
                 xrecon_loss, cano_cons_loss, pose_sim_loss, hpm_loss, pn_loss
->>>>>>> 228b8cbd
             ))
             loss = losses.sum()
             loss.backward()
