--- conflicted
+++ resolved
@@ -177,12 +177,8 @@
         # Try to accelerate computation using CUDA or others
         self.rgb_pn = nn.DataParallel(self.rgb_pn)
         self.rgb_pn = self.rgb_pn.to(self.device)
-<<<<<<< HEAD
-        self.ba_triplet_loss = nn.DataParallel(self.ba_triplet_loss)
-        self.ba_triplet_loss = self.ba_triplet_loss.to(self.device)
-=======
+        self.triplet_loss = nn.DataParallel(self.triplet_loss)
         self.triplet_loss = self.triplet_loss.to(self.device)
->>>>>>> 6002b2d2
         self.optimizer = optim.Adam([
             {'params': self.rgb_pn.module.ae.parameters(), **ae_optim_hp},
             {'params': self.rgb_pn.module.pn.parameters(), **pn_optim_hp},
