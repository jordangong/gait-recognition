--- conflicted
+++ resolved
@@ -391,12 +391,7 @@
             dataset_config,
             popped_keys=['root_dir', 'cache_on']
         )
-<<<<<<< HEAD
-        self._log_name = '_'.join((self._log_name, self._dataset_sig))
         config: Dict = dataset_config.copy()
-=======
-        config: dict = dataset_config.copy()
->>>>>>> 8ee391b6
         name = config.pop('name', 'CASIA-B')
         if name == 'CASIA-B':
             return CASIAB(**config, is_train=self.is_train)
@@ -410,13 +405,8 @@
             dataset: Union[CASIAB],
             dataloader_config: DataloaderConfiguration
     ) -> DataLoader:
-<<<<<<< HEAD
         config: Dict = dataloader_config.copy()
-        (self.pr, self.k) = config.pop('batch_size')
-=======
-        config: dict = dataloader_config.copy()
         (self.pr, self.k) = config.pop('batch_size', (8, 16))
->>>>>>> 8ee391b6
         if self.is_train:
             triplet_sampler = TripletSampler(dataset, (self.pr, self.k))
             return DataLoader(dataset,
