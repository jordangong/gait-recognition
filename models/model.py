import os
import random
from datetime import datetime
from typing import Union, Optional

import numpy as np
import torch
import torch.nn as nn
import torch.nn.functional as F
import torch.optim as optim
from torch.utils.data import DataLoader
from torch.utils.data.dataloader import default_collate
from torch.utils.tensorboard import SummaryWriter
from tqdm import tqdm

from models.hpm import HorizontalPyramidMatching
from models.part_net import PartNet
from models.rgb_part_net import RGBPartNet
from utils.configuration import DataloaderConfiguration, \
    HyperparameterConfiguration, DatasetConfiguration, ModelConfiguration, \
    SystemConfiguration
from utils.dataset import CASIAB, ClipConditions, ClipViews, ClipClasses
from utils.sampler import TripletSampler
from utils.triplet_loss import BatchTripletLoss


class Model:
    def __init__(
            self,
            system_config: SystemConfiguration,
            model_config: ModelConfiguration,
            hyperparameter_config: HyperparameterConfiguration
    ):
        self.disable_acc = system_config.get('disable_acc', False)
        if self.disable_acc:
            self.device = torch.device('cpu')
        else:  # Enable accelerator
            if torch.cuda.is_available():
                self.device = torch.device('cuda')
            else:
                print('No accelerator available, fallback to CPU.')
                self.device = torch.device('cpu')

        self.save_dir = system_config.get('save_dir', 'runs')
        if not os.path.exists(self.save_dir):
            os.makedirs(self.save_dir)
        self.checkpoint_dir = os.path.join(self.save_dir, 'checkpoint')
        self.log_dir = os.path.join(self.save_dir, 'logs')
        for dir_ in (self.log_dir, self.checkpoint_dir):
            if not os.path.exists(dir_):
                os.mkdir(dir_)

        self.meta = model_config
        self.hp = hyperparameter_config
        self.curr_iter = self.meta.get('restore_iter', 0)
        self.total_iter = self.meta.get('total_iter', 80_000)
        self.curr_iters = self.meta.get('restore_iters', (0, 0, 0))
        self.total_iters = self.meta.get('total_iters', (80000, 80000, 80000))

        self.is_train: bool = True
        self.in_channels: int = 3
        self.in_size: tuple[int, int] = (64, 48)
        self.pr: Optional[int] = None
        self.k: Optional[int] = None

        self._gallery_dataset_meta: Optional[dict[str, list]] = None
        self._probe_datasets_meta: Optional[dict[str, dict[str, list]]] = None

        self._model_name: str = self.meta.get('name', 'RGB-GaitPart')
        self._hp_sig: str = self._make_signature(self.hp)
        self._dataset_sig: str = 'undefined'

        self.rgb_pn: Optional[RGBPartNet] = None
        self.triplet_loss_hpm: Optional[BatchTripletLoss] = None
        self.triplet_loss_pn: Optional[BatchTripletLoss] = None
        self.optimizer: Optional[optim.Adam] = None
        self.scheduler: Optional[optim.lr_scheduler.StepLR] = None
        self.writer: Optional[SummaryWriter] = None
        self.image_log_on = system_config.get('image_log_on', False)

        self.CASIAB_GALLERY_SELECTOR = {
            'selector': {'conditions': ClipConditions({r'nm-0[1-4]'})}
        }
        self.CASIAB_PROBE_SELECTORS = {
            'nm': {'selector': {'conditions': ClipConditions({r'nm-0[5-6]'})}},
            'bg': {'selector': {'conditions': ClipConditions({r'bg-0[1-2]'})}},
            'cl': {'selector': {'conditions': ClipConditions({r'cl-0[1-2]'})}},
        }

    @property
    def _model_sig(self) -> str:
        return '_'.join(
            (self._model_name, str(self.curr_iter), str(self.total_iter))
        )

    @property
    def _checkpoint_sig(self) -> str:
        return '_'.join((self._model_sig, self._hp_sig, self._dataset_sig,
                         str(self.pr), str(self.k)))

    @property
    def _checkpoint_name(self) -> str:
        return os.path.join(self.checkpoint_dir, self._checkpoint_sig)

    @property
    def _log_sig(self) -> str:
        return '_'.join((self._model_name, str(self.total_iter), self._hp_sig,
                         self._dataset_sig, str(self.pr), str(self.k)))

    @property
    def _log_name(self) -> str:
        return os.path.join(self.log_dir, self._log_sig)

    def fit_all(
            self,
            dataset_config: DatasetConfiguration,
            dataset_selectors: dict[
                str, dict[str, Union[ClipClasses, ClipConditions, ClipViews]]
            ],
            dataloader_config: DataloaderConfiguration,
    ):
        for (curr_iter, total_iter, (condition, selector)) in zip(
                self.curr_iters, self.total_iters, dataset_selectors.items()
        ):
            print(f'Training model {condition} ...')
            # Skip finished model
            if curr_iter == total_iter:
                continue
            # Check invalid restore iter
            elif curr_iter > total_iter:
                raise ValueError("Restore iter '{}' should less than total "
                                 "iter '{}'".format(curr_iter, total_iter))
            self.curr_iter = curr_iter
            self.total_iter = total_iter
            self.fit(
                dict(**dataset_config, **{'selector': selector}),
                dataloader_config
            )

    def fit(
            self,
            dataset_config: DatasetConfiguration,
            dataloader_config: DataloaderConfiguration,
    ):
        self.is_train = True
        dataset = self._parse_dataset_config(dataset_config)
        dataloader = self._parse_dataloader_config(dataset, dataloader_config)
        # Prepare for model, optimizer and scheduler
        model_hp: dict = self.hp.get('model', {}).copy()
        triplet_is_hard = model_hp.pop('triplet_is_hard', True)
        triplet_is_mean = model_hp.pop('triplet_is_mean', True)
        triplet_margins = model_hp.pop('triplet_margins', None)
        optim_hp: dict = self.hp.get('optimizer', {}).copy()
        ae_optim_hp = optim_hp.pop('auto_encoder', {})
        hpm_optim_hp = optim_hp.pop('hpm', {})
        pn_optim_hp = optim_hp.pop('part_net', {})
        sched_hp = self.hp.get('scheduler', {})
        ae_sched_hp = sched_hp.get('auto_encoder', {})
        hpm_sched_hp = sched_hp.get('hpm', {})
        pn_sched_hp = sched_hp.get('part_net', {})

        self.rgb_pn = RGBPartNet(self.in_channels, self.in_size, **model_hp,
                                 image_log_on=self.image_log_on)
        # Hard margins
        if triplet_margins:
<<<<<<< HEAD
            # Same margins
            if triplet_margins[0] == triplet_margins[1]:
                self.triplet_loss = BatchTripletLoss(
                    triplet_is_hard, triplet_margins[0]
                )
            else:  # Different margins
                self.triplet_loss = JointBatchTripletLoss(
                    self.rgb_pn.module.hpm_num_parts,
                    triplet_is_hard, triplet_is_mean, triplet_margins
                )
=======
            self.triplet_loss_hpm = BatchTripletLoss(
                triplet_is_hard, triplet_is_mean, triplet_margins[0]
            )
            self.triplet_loss_pn = BatchTripletLoss(
                triplet_is_hard, triplet_is_mean, triplet_margins[1]
            )
>>>>>>> 2ea916b2
        else:  # Soft margins
            self.triplet_loss_hpm = BatchTripletLoss(
                triplet_is_hard, triplet_is_mean, None
            )
            self.triplet_loss_pn = BatchTripletLoss(
                triplet_is_hard, triplet_is_mean, None
            )

        num_sampled_frames = dataset_config.get('num_sampled_frames', 30)
        num_pairs = (self.pr*self.k-1) * (self.pr*self.k) // 2
        num_pos_pairs = (self.k*(self.k-1)//2) * self.pr

        # Try to accelerate computation using CUDA or others
        self.rgb_pn = nn.DataParallel(self.rgb_pn)
        self.rgb_pn = self.rgb_pn.to(self.device)
<<<<<<< HEAD
        self.triplet_loss = nn.DataParallel(self.triplet_loss)
        self.triplet_loss = self.triplet_loss.to(self.device)
        self.optimizer = optim.Adam([
            {'params': self.rgb_pn.module.ae.parameters(), **ae_optim_hp},
            {'params': self.rgb_pn.module.pn.parameters(), **pn_optim_hp},
            {'params': self.rgb_pn.module.hpm.parameters(), **hpm_optim_hp},
            {'params': self.rgb_pn.module.fc_mat, **fc_optim_hp}
=======
        self.triplet_loss_hpm = self.triplet_loss_hpm.to(self.device)
        self.triplet_loss_pn = self.triplet_loss_pn.to(self.device)

        self.optimizer = optim.Adam([
            {'params': self.rgb_pn.ae.parameters(), **ae_optim_hp},
            {'params': self.rgb_pn.hpm.parameters(), **hpm_optim_hp},
            {'params': self.rgb_pn.pn.parameters(), **pn_optim_hp},
>>>>>>> 2ea916b2
        ], **optim_hp)

        start_step = sched_hp.get('start_step', 15_000)
        final_gamma = sched_hp.get('final_gamma', 0.001)
        ae_start_step = ae_sched_hp.get('start_step', start_step)
        ae_final_gamma = ae_sched_hp.get('final_gamma', final_gamma)
        ae_all_step = self.total_iter - ae_start_step
        hpm_start_step = hpm_sched_hp.get('start_step', start_step)
        hpm_final_gamma = hpm_sched_hp.get('final_gamma', final_gamma)
        hpm_all_step = self.total_iter - hpm_start_step
        pn_start_step = pn_sched_hp.get('start_step', start_step)
        pn_final_gamma = pn_sched_hp.get('final_gamma', final_gamma)
        pn_all_step = self.total_iter - pn_start_step
        self.scheduler = optim.lr_scheduler.LambdaLR(self.optimizer, lr_lambda=[
            lambda t: ae_final_gamma ** ((t - ae_start_step) / ae_all_step)
            if t > ae_start_step else 1,
            lambda t: hpm_final_gamma ** ((t - hpm_start_step) / hpm_all_step)
            if t > hpm_start_step else 1,
            lambda t: pn_final_gamma ** ((t - pn_start_step) / pn_all_step)
            if t > pn_start_step else 1,
        ])

        self.writer = SummaryWriter(self._log_name)

        # Set seeds for reproducibility
        random.seed(0)
        torch.manual_seed(0)
        self.rgb_pn.train()
        # Init weights at first iter
        if self.curr_iter == 0:
            self.rgb_pn.apply(self.init_weights)
        else:  # Load saved state dicts
            checkpoint = torch.load(self._checkpoint_name)
            random.setstate(checkpoint['rand_states'][0])
            torch.set_rng_state(checkpoint['rand_states'][1])
            self.rgb_pn.load_state_dict(checkpoint['model_state_dict'])
            self.optimizer.load_state_dict(checkpoint['optim_state_dict'])
            self.scheduler.load_state_dict(checkpoint['sched_state_dict'])

        # Training start
        start_time = datetime.now()
        running_loss = torch.zeros(5, device=self.device)
        print(f"{'Time':^8} {'Iter':^5} {'Loss':^6}",
              f"{'Xrecon':^8} {'CanoCons':^8} {'PoseSim':^8}",
              f"{'TripHPM':^8} {'TripPN':^8} {'LRs':^29}")
        for (batch_c1, batch_c2) in dataloader:
            self.curr_iter += 1
            # Zero the parameter gradients
            self.optimizer.zero_grad()
            # forward + backward + optimize
            x_c1 = batch_c1['clip'].to(self.device)
            x_c2 = batch_c2['clip'].to(self.device)
<<<<<<< HEAD
            embedding, images, feature_for_loss = self.rgb_pn(x_c1, x_c2)
            x_c1_pred = feature_for_loss[0]
            xrecon_loss = torch.stack([
                F.mse_loss(x_c1_pred[:, i, :, :, :], x_c1[:, i, :, :, :])
                for i in range(num_sampled_frames)
            ]).sum()
            f_c_c1_t1, f_c_c1_t2, f_c_c2_t2 = feature_for_loss[1]
            cano_cons_loss = torch.stack([
                F.mse_loss(f_c_c1_t1[:, i, :], f_c_c1_t2[:, i, :])
                + F.mse_loss(f_c_c1_t2[:, i, :], f_c_c2_t2[:, i, :])
                for i in range(num_sampled_frames)
            ]).mean()
            f_p_c1_t2, f_p_c2_t2 = feature_for_loss[2]
            pose_sim_loss = F.mse_loss(
                f_p_c1_t2.mean(1), f_p_c2_t2.mean(1)
            ) * 10
            y = batch_c1['label'].to(self.device)
            # Duplicate labels for each part
            y = y.repeat(self.rgb_pn.module.num_total_parts, 1)
            embedding = embedding.transpose(0, 1)
            triplet_loss, dist, num_non_zero = self.triplet_loss(embedding, y)
            hpm_loss = triplet_loss[:self.rgb_pn.module.hpm_num_parts].mean()
            pn_loss = triplet_loss[self.rgb_pn.module.hpm_num_parts:].mean()
            losses = torch.stack((
                xrecon_loss, cano_cons_loss, pose_sim_loss, hpm_loss, pn_loss
=======
            embed_c, embed_p, ae_losses, images = self.rgb_pn(x_c1, x_c2)
            y = batch_c1['label'].to(self.device)
            # Duplicate labels for each part
            y = y.repeat(self.rgb_pn.num_parts, 1)
            trip_loss_hpm, hpm_dist, hpm_num_non_zero = self.triplet_loss_hpm(
                embed_c, y[:self.rgb_pn.hpm.num_parts]
            )
            trip_loss_pn, pn_dist, pn_num_non_zero = self.triplet_loss_pn(
                embed_p, y[self.rgb_pn.hpm.num_parts:]
            )
            losses = torch.stack((
                *ae_losses,
                trip_loss_hpm.mean(),
                trip_loss_pn.mean()
>>>>>>> 2ea916b2
            ))
            loss = losses.sum()
            loss.backward()
            self.optimizer.step()

            # Statistics and checkpoint
            running_loss += losses.detach()
            # Write losses to TensorBoard
            self.writer.add_scalar('Loss/all', loss, self.curr_iter)
            self.writer.add_scalars('Loss/disentanglement', {
                'Cross reconstruction loss': xrecon_loss,
                'Canonical consistency loss': cano_cons_loss,
                'Pose similarity loss': pose_sim_loss
            }, self.curr_iter)
            self.writer.add_scalars('Loss/triplet loss', {
                'HPM': hpm_loss, 'PartNet': pn_loss
            }, self.curr_iter)
            # None-zero losses in batch
            if hpm_num_non_zero is not None and hpm_num_non_zero is not None:
                self.writer.add_scalars('Loss/non-zero counts', {
<<<<<<< HEAD
                    'HPM': num_non_zero[
                           :self.rgb_pn.module.hpm_num_parts].mean(),
                    'PartNet': num_non_zero[
                               self.rgb_pn.module.hpm_num_parts:].mean()
                }, self.curr_iter)
            # Embedding distance
            mean_hpm_dist = dist[:self.rgb_pn.module.hpm_num_parts].mean(0)
=======
                    'HPM': hpm_num_non_zero.mean(),
                    'PartNet': pn_num_non_zero.mean()
                }, self.curr_iter)
            # Embedding distance
            mean_hpm_dist = hpm_dist.mean(0)
>>>>>>> 2ea916b2
            self._add_ranked_scalars(
                'Embedding/HPM distance', mean_hpm_dist,
                num_pos_pairs, num_pairs, self.curr_iter
            )
<<<<<<< HEAD
            mean_pa_dist = dist[self.rgb_pn.module.hpm_num_parts:].mean(0)
=======
            mean_pa_dist = pn_dist.mean(0)
>>>>>>> 2ea916b2
            self._add_ranked_scalars(
                'Embedding/ParNet distance', mean_pa_dist,
                num_pos_pairs, num_pairs, self.curr_iter
            )
            # Embedding norm
<<<<<<< HEAD
            mean_hpm_embedding = embedding[
                                 :self.rgb_pn.module.hpm_num_parts].mean(0)
=======
            mean_hpm_embedding = embed_c.mean(0)
>>>>>>> 2ea916b2
            mean_hpm_norm = mean_hpm_embedding.norm(dim=-1)
            self._add_ranked_scalars(
                'Embedding/HPM norm', mean_hpm_norm,
                self.k, self.pr * self.k, self.curr_iter
            )
<<<<<<< HEAD
            mean_pa_embedding = embedding[
                                self.rgb_pn.module.hpm_num_parts:].mean(0)
=======
            mean_pa_embedding = embed_p.mean(0)
>>>>>>> 2ea916b2
            mean_pa_norm = mean_pa_embedding.norm(dim=-1)
            self._add_ranked_scalars(
                'Embedding/PartNet norm', mean_pa_norm,
                self.k, self.pr * self.k, self.curr_iter
            )
            # Learning rate
            lrs = self.scheduler.get_last_lr()
            self.writer.add_scalars('Learning rate', dict(zip((
                'Auto-encoder', 'HPM', 'PartNet'
            ), lrs)), self.curr_iter)

            if self.curr_iter % 100 == 0:
                # Write disentangled images
                if self.image_log_on:
                    i_a, i_c, i_p = images
                    self.writer.add_images(
                        'Appearance image', i_a, self.curr_iter
                    )
                    self.writer.add_images(
                        'Canonical image', i_c, self.curr_iter
                    )
                    for i, (o, p) in enumerate(zip(x_c1, i_p)):
                        self.writer.add_images(
                            f'Original image/batch {i}', o, self.curr_iter
                        )
                        self.writer.add_images(
                            f'Pose image/batch {i}', p, self.curr_iter
                        )
                time_used = datetime.now() - start_time
                remaining_minute, second = divmod(time_used.seconds, 60)
                hour, minute = divmod(remaining_minute, 60)
                print(f'{hour:02}:{minute:02}:{second:02}',
                      f'{self.curr_iter:5d} {running_loss.sum() / 100:6.3f}',
                      '{:f} {:f} {:f} {:f} {:f}'.format(*running_loss / 100),
                      '{:.3e} {:.3e} {:.3e}'.format(*lrs))
                running_loss.zero_()

            # Step scheduler
            self.scheduler.step()

            if self.curr_iter % 1000 == 0:
                torch.save({
                    'rand_states': (random.getstate(), torch.get_rng_state()),
                    'model_state_dict': self.rgb_pn.state_dict(),
                    'optim_state_dict': self.optimizer.state_dict(),
                    'sched_state_dict': self.scheduler.state_dict(),
                }, self._checkpoint_name)

            if self.curr_iter == self.total_iter:
                self.writer.close()
                break

    def _add_ranked_scalars(
            self,
            main_tag: str,
            metric: torch.Tensor,
            num_pos: int,
            num_all: int,
            global_step: int
    ):
        rank = metric.argsort()
        pos_ile = 100 - (num_pos - 1) * 100 // num_all
        self.writer.add_scalars(main_tag, {
            '0%-ile': metric[rank[-1]],
            f'{100 - pos_ile}%-ile': metric[rank[-num_pos]],
            '50%-ile': metric[rank[num_all // 2 - 1]],
            f'{pos_ile}%-ile': metric[rank[num_pos - 1]],
            '100%-ile': metric[rank[0]]
        }, global_step)

    def predict_all(
            self,
            iters: tuple[int],
            dataset_config: DatasetConfiguration,
            dataset_selectors: dict[
                str, dict[str, Union[ClipClasses, ClipConditions, ClipViews]]
            ],
            dataloader_config: DataloaderConfiguration,
    ) -> dict[str, torch.Tensor]:
        # Transform data to features
        gallery_samples, probe_samples = self.transform(
            iters, dataset_config, dataset_selectors, dataloader_config
        )
        # Evaluate features
        accuracy = self.evaluate(gallery_samples, probe_samples)

        return accuracy

    def transform(
            self,
            iters: tuple[int],
            dataset_config: DatasetConfiguration,
            dataset_selectors: dict[
                str, dict[str, Union[ClipClasses, ClipConditions, ClipViews]]
            ],
            dataloader_config: DataloaderConfiguration
    ):
        self.is_train = False
        # Split gallery and probe dataset
        gallery_dataloader, probe_dataloaders = self._split_gallery_probe(
            dataset_config, dataloader_config
        )
        # Get pretrained models at iter_
        checkpoints = self._load_pretrained(
            iters, dataset_config, dataset_selectors
        )

        # Init models
        model_hp: dict = self.hp.get('model', {}).copy()
        model_hp.pop('triplet_is_hard', True)
        model_hp.pop('triplet_is_mean', True)
        model_hp.pop('triplet_margins', None)
        self.rgb_pn = RGBPartNet(self.in_channels, self.in_size, **model_hp)
        # Try to accelerate computation using CUDA or others
        self.rgb_pn = nn.DataParallel(self.rgb_pn)
        self.rgb_pn = self.rgb_pn.to(self.device)
        self.rgb_pn.eval()

        gallery_samples, probe_samples = {}, {}
        for (condition, probe_dataloader) in probe_dataloaders.items():
            checkpoint = torch.load(checkpoints[condition])
            self.rgb_pn.load_state_dict(checkpoint['model_state_dict'])
            # Gallery
            gallery_samples_c = []
            for sample in tqdm(gallery_dataloader,
                               desc=f'Transforming gallery {condition}',
                               unit='clips'):
                gallery_samples_c.append(self._get_eval_sample(sample))
            gallery_samples[condition] = default_collate(gallery_samples_c)
            gallery_samples['meta'] = self._gallery_dataset_meta
            # Probe
            probe_samples_c = []
            for sample in tqdm(probe_dataloader,
                               desc=f'Transforming probe {condition}',
                               unit='clips'):
                probe_samples_c.append(self._get_eval_sample(sample))
            probe_samples_c = default_collate(probe_samples_c)
            probe_samples_c['meta'] = self._probe_datasets_meta[condition]
            probe_samples[condition] = probe_samples_c

        return gallery_samples, probe_samples

    def _get_eval_sample(self, sample: dict[str, Union[list, torch.Tensor]]):
        label = sample.pop('label').item()
        clip = sample.pop('clip').to(self.device)
        with torch.no_grad():
            feature = self.rgb_pn(clip)
        return {
            **{'label': label},
            **sample,
            **{'feature': feature}
        }

    @staticmethod
    def evaluate(
            gallery_samples: dict[str, dict[str, Union[list, torch.Tensor]]],
            probe_samples: dict[str, dict[str, Union[list, torch.Tensor]]],
            num_ranks: int = 5
    ) -> dict[str, torch.Tensor]:
        conditions = list(probe_samples.keys())
        gallery_views_meta = gallery_samples['meta']['views']
        probe_views_meta = probe_samples[conditions[0]]['meta']['views']
        accuracy = {
            condition: torch.empty(
                len(gallery_views_meta), len(probe_views_meta), num_ranks
            )
            for condition in conditions
        }

        for condition in conditions:
            gallery_samples_c = gallery_samples[condition]
            (labels_g, _, views_g, features_g) = gallery_samples_c.values()
            views_g = np.asarray(views_g)
            probe_samples_c = probe_samples[condition]
            (labels_p, _, views_p, features_p, _) = probe_samples_c.values()
            views_p = np.asarray(views_p)
            accuracy_c = accuracy[condition]
            for (v_g_i, view_g) in enumerate(gallery_views_meta):
                gallery_view_mask = (views_g == view_g)
                f_g = features_g[gallery_view_mask]
                y_g = labels_g[gallery_view_mask]
                for (v_p_i, view_p) in enumerate(probe_views_meta):
                    probe_view_mask = (views_p == view_p)
                    f_p = features_p[probe_view_mask]
                    y_p = labels_p[probe_view_mask]
                    # Euclidean distance
                    f_p_squared_sum = torch.sum(f_p ** 2, dim=1).unsqueeze(1)
                    f_g_squared_sum = torch.sum(f_g ** 2, dim=1).unsqueeze(0)
                    f_p_times_f_g_sum = f_p @ f_g.T
                    dist = torch.sqrt(F.relu(
                        f_p_squared_sum - 2*f_p_times_f_g_sum + f_g_squared_sum
                    ))
                    # Ranked accuracy
                    rank_mask = dist.argsort(1)[:, :num_ranks]
                    positive_mat = torch.eq(y_p.unsqueeze(1),
                                            y_g[rank_mask]).cumsum(1).gt(0)
                    positive_counts = positive_mat.sum(0)
                    total_counts, _ = dist.size()
                    accuracy_c[v_g_i, v_p_i, :] = positive_counts / total_counts
        return accuracy

    def _load_pretrained(
            self,
            iters: tuple[int],
            dataset_config: DatasetConfiguration,
            dataset_selectors: dict[
                str, dict[str, Union[ClipClasses, ClipConditions, ClipViews]]
            ]
    ) -> dict[str, str]:
        checkpoints = {}
        for (iter_, (condition, selector)) in zip(
                iters, dataset_selectors.items()
        ):
            self.curr_iter = iter_
            self._dataset_sig = self._make_signature(
                dict(**dataset_config, **selector),
                popped_keys=['root_dir', 'cache_on']
            )
            checkpoints[condition] = self._checkpoint_name
        return checkpoints

    def _split_gallery_probe(
            self,
            dataset_config: DatasetConfiguration,
            dataloader_config: DataloaderConfiguration,
    ) -> tuple[DataLoader, dict[str, DataLoader]]:
        dataset_name = dataset_config.get('name', 'CASIA-B')
        if dataset_name == 'CASIA-B':
            gallery_dataset = self._parse_dataset_config(
                dict(**dataset_config, **self.CASIAB_GALLERY_SELECTOR)
            )
            self._gallery_dataset_meta = gallery_dataset.metadata
            gallery_dataloader = self._parse_dataloader_config(
                gallery_dataset, dataloader_config
            )
            probe_datasets = {
                condition: self._parse_dataset_config(
                    dict(**dataset_config, **selector)
                )
                for (condition, selector) in self.CASIAB_PROBE_SELECTORS.items()
            }
            self._probe_datasets_meta = {
                condition: dataset.metadata
                for (condition, dataset) in probe_datasets.items()
            }
            probe_dataloaders = {
                condition: self._parse_dataloader_config(
                    dataset, dataloader_config
                )
                for (condition, dataset) in probe_datasets.items()
            }
        elif dataset_name == 'FVG':
            # TODO
            gallery_dataloader = None
            probe_dataloaders = None
        else:
            raise ValueError('Invalid dataset: {0}'.format(dataset_name))

        return gallery_dataloader, probe_dataloaders

    @staticmethod
    def init_weights(m):
        if isinstance(m, nn.modules.conv._ConvNd):
            nn.init.normal_(m.weight, 0.0, 0.01)
        elif isinstance(m, nn.modules.batchnorm._NormBase):
            nn.init.normal_(m.weight, 1.0, 0.01)
            nn.init.zeros_(m.bias)
        elif isinstance(m, nn.Linear):
            nn.init.xavier_uniform_(m.weight)
        elif isinstance(m, (HorizontalPyramidMatching, PartNet)):
            nn.init.xavier_uniform_(m.fc_mat)

    def _parse_dataset_config(
            self,
            dataset_config: DatasetConfiguration
    ) -> Union[CASIAB]:
        self.in_channels = dataset_config.get('num_input_channels', 3)
        self.in_size = dataset_config.get('frame_size', (64, 48))
        self._dataset_sig = self._make_signature(
            dataset_config,
            popped_keys=['root_dir', 'cache_on']
        )
        config: dict = dataset_config.copy()
        name = config.pop('name', 'CASIA-B')
        if name == 'CASIA-B':
            return CASIAB(**config, is_train=self.is_train)
        elif name == 'FVG':
            # TODO
            pass
        raise ValueError('Invalid dataset: {0}'.format(name))

    def _parse_dataloader_config(
            self,
            dataset: Union[CASIAB],
            dataloader_config: DataloaderConfiguration
    ) -> DataLoader:
        config: dict = dataloader_config.copy()
        (self.pr, self.k) = config.pop('batch_size', (8, 16))
        if self.is_train:
            triplet_sampler = TripletSampler(dataset, (self.pr, self.k))
            return DataLoader(dataset,
                              batch_sampler=triplet_sampler,
                              collate_fn=self._batch_splitter,
                              **config)
        else:  # is_test
            return DataLoader(dataset, **config)

    def _batch_splitter(
            self,
            batch: list[dict[str, Union[np.int64, str, torch.Tensor]]]
    ) -> tuple[dict[str, Union[list[str], torch.Tensor]],
               dict[str, Union[list[str], torch.Tensor]]]:
        """
        Disentanglement need two random conditions, this function will
        split pr * k * 2 samples to 2 dicts each containing pr * k
        samples. labels and clip data are tensor, and others are list.
        """
        _batch = [[], []]
        for i in range(0, self.pr * self.k * 2, self.k * 2):
            _batch[0] += batch[i:i + self.k]
            _batch[1] += batch[i + self.k:i + self.k * 2]

        return default_collate(_batch[0]), default_collate(_batch[1])

    def _make_signature(self,
                        config: dict,
                        popped_keys: Optional[list] = None) -> str:
        _config = config.copy()
        if popped_keys:
            for key in popped_keys:
                _config.pop(key, None)

        return self._gen_sig(list(_config.values()))

    def _gen_sig(self, values: Union[tuple, list, set, str, int, float]) -> str:
        strings = []
        for v in values:
            if isinstance(v, str):
                strings.append(v)
            elif isinstance(v, (tuple, list)):
                strings.append(self._gen_sig(v))
            elif isinstance(v, set):
                strings.append(self._gen_sig(sorted(list(v))))
            elif isinstance(v, dict):
                strings.append(self._gen_sig(list(v.values())))
            else:
                strings.append(str(v))
        return '_'.join(strings)<|MERGE_RESOLUTION|>--- conflicted
+++ resolved
@@ -163,25 +163,12 @@
                                  image_log_on=self.image_log_on)
         # Hard margins
         if triplet_margins:
-<<<<<<< HEAD
-            # Same margins
-            if triplet_margins[0] == triplet_margins[1]:
-                self.triplet_loss = BatchTripletLoss(
-                    triplet_is_hard, triplet_margins[0]
-                )
-            else:  # Different margins
-                self.triplet_loss = JointBatchTripletLoss(
-                    self.rgb_pn.module.hpm_num_parts,
-                    triplet_is_hard, triplet_is_mean, triplet_margins
-                )
-=======
             self.triplet_loss_hpm = BatchTripletLoss(
                 triplet_is_hard, triplet_is_mean, triplet_margins[0]
             )
             self.triplet_loss_pn = BatchTripletLoss(
                 triplet_is_hard, triplet_is_mean, triplet_margins[1]
             )
->>>>>>> 2ea916b2
         else:  # Soft margins
             self.triplet_loss_hpm = BatchTripletLoss(
                 triplet_is_hard, triplet_is_mean, None
@@ -197,23 +184,14 @@
         # Try to accelerate computation using CUDA or others
         self.rgb_pn = nn.DataParallel(self.rgb_pn)
         self.rgb_pn = self.rgb_pn.to(self.device)
-<<<<<<< HEAD
-        self.triplet_loss = nn.DataParallel(self.triplet_loss)
-        self.triplet_loss = self.triplet_loss.to(self.device)
+        self.triplet_loss_hpm = nn.DataParallel(self.triplet_loss_hpm)
+        self.triplet_loss_hpm = self.triplet_loss_hpm.to(self.device)
+        self.triplet_loss_pn = nn.DataParallel(self.triplet_loss_pn)
+        self.triplet_loss_pn = self.triplet_loss_pn.to(self.device)
         self.optimizer = optim.Adam([
             {'params': self.rgb_pn.module.ae.parameters(), **ae_optim_hp},
+            {'params': self.rgb_pn.module.hpm.parameters(), **hpm_optim_hp},
             {'params': self.rgb_pn.module.pn.parameters(), **pn_optim_hp},
-            {'params': self.rgb_pn.module.hpm.parameters(), **hpm_optim_hp},
-            {'params': self.rgb_pn.module.fc_mat, **fc_optim_hp}
-=======
-        self.triplet_loss_hpm = self.triplet_loss_hpm.to(self.device)
-        self.triplet_loss_pn = self.triplet_loss_pn.to(self.device)
-
-        self.optimizer = optim.Adam([
-            {'params': self.rgb_pn.ae.parameters(), **ae_optim_hp},
-            {'params': self.rgb_pn.hpm.parameters(), **hpm_optim_hp},
-            {'params': self.rgb_pn.pn.parameters(), **pn_optim_hp},
->>>>>>> 2ea916b2
         ], **optim_hp)
 
         start_step = sched_hp.get('start_step', 15_000)
@@ -266,8 +244,7 @@
             # forward + backward + optimize
             x_c1 = batch_c1['clip'].to(self.device)
             x_c2 = batch_c2['clip'].to(self.device)
-<<<<<<< HEAD
-            embedding, images, feature_for_loss = self.rgb_pn(x_c1, x_c2)
+            embed_c, embed_p, images, feature_for_loss = self.rgb_pn(x_c1, x_c2)
             x_c1_pred = feature_for_loss[0]
             xrecon_loss = torch.stack([
                 F.mse_loss(x_c1_pred[:, i, :, :, :], x_c1[:, i, :, :, :])
@@ -285,29 +262,16 @@
             ) * 10
             y = batch_c1['label'].to(self.device)
             # Duplicate labels for each part
-            y = y.repeat(self.rgb_pn.module.num_total_parts, 1)
-            embedding = embedding.transpose(0, 1)
-            triplet_loss, dist, num_non_zero = self.triplet_loss(embedding, y)
-            hpm_loss = triplet_loss[:self.rgb_pn.module.hpm_num_parts].mean()
-            pn_loss = triplet_loss[self.rgb_pn.module.hpm_num_parts:].mean()
+            y = y.repeat(self.rgb_pn.module.num_parts, 1)
+            trip_loss_hpm, hpm_dist, hpm_num_non_zero = self.triplet_loss_hpm(
+                embed_c.transpose(0, 1), y[:self.rgb_pn.module.hpm.num_parts]
+            )
+            trip_loss_pn, pn_dist, pn_num_non_zero = self.triplet_loss_pn(
+                embed_p.transpose(0, 1), y[self.rgb_pn.module.hpm.num_parts:]
+            )
             losses = torch.stack((
-                xrecon_loss, cano_cons_loss, pose_sim_loss, hpm_loss, pn_loss
-=======
-            embed_c, embed_p, ae_losses, images = self.rgb_pn(x_c1, x_c2)
-            y = batch_c1['label'].to(self.device)
-            # Duplicate labels for each part
-            y = y.repeat(self.rgb_pn.num_parts, 1)
-            trip_loss_hpm, hpm_dist, hpm_num_non_zero = self.triplet_loss_hpm(
-                embed_c, y[:self.rgb_pn.hpm.num_parts]
-            )
-            trip_loss_pn, pn_dist, pn_num_non_zero = self.triplet_loss_pn(
-                embed_p, y[self.rgb_pn.hpm.num_parts:]
-            )
-            losses = torch.stack((
-                *ae_losses,
-                trip_loss_hpm.mean(),
-                trip_loss_pn.mean()
->>>>>>> 2ea916b2
+                xrecon_loss, cano_cons_loss, pose_sim_loss,
+                trip_loss_hpm.mean(), trip_loss_pn.mean()
             ))
             loss = losses.sum()
             loss.backward()
@@ -323,57 +287,34 @@
                 'Pose similarity loss': pose_sim_loss
             }, self.curr_iter)
             self.writer.add_scalars('Loss/triplet loss', {
-                'HPM': hpm_loss, 'PartNet': pn_loss
+                'HPM': losses[3],
+                'PartNet': losses[4]
             }, self.curr_iter)
             # None-zero losses in batch
             if hpm_num_non_zero is not None and hpm_num_non_zero is not None:
                 self.writer.add_scalars('Loss/non-zero counts', {
-<<<<<<< HEAD
-                    'HPM': num_non_zero[
-                           :self.rgb_pn.module.hpm_num_parts].mean(),
-                    'PartNet': num_non_zero[
-                               self.rgb_pn.module.hpm_num_parts:].mean()
-                }, self.curr_iter)
-            # Embedding distance
-            mean_hpm_dist = dist[:self.rgb_pn.module.hpm_num_parts].mean(0)
-=======
                     'HPM': hpm_num_non_zero.mean(),
                     'PartNet': pn_num_non_zero.mean()
                 }, self.curr_iter)
             # Embedding distance
             mean_hpm_dist = hpm_dist.mean(0)
->>>>>>> 2ea916b2
             self._add_ranked_scalars(
                 'Embedding/HPM distance', mean_hpm_dist,
                 num_pos_pairs, num_pairs, self.curr_iter
             )
-<<<<<<< HEAD
-            mean_pa_dist = dist[self.rgb_pn.module.hpm_num_parts:].mean(0)
-=======
             mean_pa_dist = pn_dist.mean(0)
->>>>>>> 2ea916b2
             self._add_ranked_scalars(
                 'Embedding/ParNet distance', mean_pa_dist,
                 num_pos_pairs, num_pairs, self.curr_iter
             )
             # Embedding norm
-<<<<<<< HEAD
-            mean_hpm_embedding = embedding[
-                                 :self.rgb_pn.module.hpm_num_parts].mean(0)
-=======
             mean_hpm_embedding = embed_c.mean(0)
->>>>>>> 2ea916b2
             mean_hpm_norm = mean_hpm_embedding.norm(dim=-1)
             self._add_ranked_scalars(
                 'Embedding/HPM norm', mean_hpm_norm,
                 self.k, self.pr * self.k, self.curr_iter
             )
-<<<<<<< HEAD
-            mean_pa_embedding = embedding[
-                                self.rgb_pn.module.hpm_num_parts:].mean(0)
-=======
             mean_pa_embedding = embed_p.mean(0)
->>>>>>> 2ea916b2
             mean_pa_norm = mean_pa_embedding.norm(dim=-1)
             self._add_ranked_scalars(
                 'Embedding/PartNet norm', mean_pa_norm,
