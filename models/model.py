--- conflicted
+++ resolved
@@ -146,12 +146,7 @@
         triplet_is_hard = model_hp.pop('triplet_is_hard', True)
         triplet_is_mean = model_hp.pop('triplet_is_mean', True)
         triplet_margins = model_hp.pop('triplet_margins', None)
-<<<<<<< HEAD
         optim_hp: Dict = self.hp.get('optimizer', {}).copy()
-        start_iter = optim_hp.pop('start_iter', 0)
-=======
-        optim_hp: dict = self.hp.get('optimizer', {}).copy()
->>>>>>> 6002b2d2
         ae_optim_hp = optim_hp.pop('auto_encoder', {})
         pn_optim_hp = optim_hp.pop('part_net', {})
         hpm_optim_hp = optim_hp.pop('hpm', {})
