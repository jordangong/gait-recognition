--- conflicted
+++ resolved
@@ -436,13 +436,8 @@
             gallery_samples: Dict[str, Union[List[str], torch.Tensor]],
             probe_samples: Dict[str, Dict[str, Union[List[str], torch.Tensor]]],
             num_ranks: int = 5
-<<<<<<< HEAD
     ) -> Dict[str, torch.Tensor]:
-        probe_conditions = self._probe_datasets_meta.keys()
-=======
-    ) -> dict[str, torch.Tensor]:
         conditions = gallery_samples.keys()
->>>>>>> 1b8d1614
         gallery_views_meta = self._gallery_dataset_meta['views']
         probe_views_meta = list(self._probe_datasets_meta.values())[0]['views']
         accuracy = {
