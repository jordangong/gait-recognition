--- conflicted
+++ resolved
@@ -142,18 +142,11 @@
         dataset = self._parse_dataset_config(dataset_config)
         dataloader = self._parse_dataloader_config(dataset, dataloader_config)
         # Prepare for model, optimizer and scheduler
-<<<<<<< HEAD
         model_hp: Dict = self.hp.get('model', {}).copy()
-        triplet_margins = model_hp.pop('triplet_margins', (0.2, 0.2))
-        optim_hp: Dict = self.hp.get('optimizer', {}).copy()
-        start_iter = optim_hp.pop('start_iter', 0)
-=======
-        model_hp: dict = self.hp.get('model', {}).copy()
         triplet_is_hard = model_hp.pop('triplet_is_hard', True)
         triplet_is_mean = model_hp.pop('triplet_is_mean', True)
         triplet_margins = model_hp.pop('triplet_margins', None)
-        optim_hp: dict = self.hp.get('optimizer', {}).copy()
->>>>>>> d88e4021
+        optim_hp: Dict = self.hp.get('optimizer', {}).copy()
         ae_optim_hp = optim_hp.pop('auto_encoder', {})
         pn_optim_hp = optim_hp.pop('part_net', {})
         hpm_optim_hp = optim_hp.pop('hpm', {})
@@ -392,13 +385,9 @@
         )
 
         # Init models
-<<<<<<< HEAD
         model_hp: Dict = self.hp.get('model', {}).copy()
-=======
-        model_hp: dict = self.hp.get('model', {}).copy()
         model_hp.pop('triplet_is_hard', True)
         model_hp.pop('triplet_is_mean', True)
->>>>>>> d88e4021
         model_hp.pop('triplet_margins', None)
         self.rgb_pn = RGBPartNet(self.in_channels, self.in_size, **model_hp)
         # Try to accelerate computation using CUDA or others
