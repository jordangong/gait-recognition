import os
from datetime import datetime
from typing import Union, Optional, Tuple, List, Dict, Set

import numpy as np
import torch
import torch.nn as nn
import torch.optim as optim
from torch.utils.data import DataLoader
from torch.utils.data.dataloader import default_collate
from torch.utils.tensorboard import SummaryWriter
from tqdm import tqdm

from models.rgb_part_net import RGBPartNet
from utils.dataset import CASIAB, ClipConditions, ClipViews, ClipClasses
from utils.sampler import TripletSampler


class Model:
    def __init__(
            self,
            system_config: Dict,
            model_config: Dict,
            hyperparameter_config: Dict
    ):
        self.disable_acc = system_config.get('disable_acc', False)
        if self.disable_acc:
            self.device = torch.device('cpu')
        else:  # Enable accelerator
            if torch.cuda.is_available():
                self.device = torch.device('cuda')
            else:
                print('No accelerator available, fallback to CPU.')
                self.device = torch.device('cpu')

        self.save_dir = system_config.get('save_dir', 'runs')
        if not os.path.exists(self.save_dir):
            os.makedirs(self.save_dir)
        self.checkpoint_dir = os.path.join(self.save_dir, 'checkpoint')
        self.log_dir = os.path.join(self.save_dir, 'logs')
        for dir_ in (self.log_dir, self.checkpoint_dir):
            if not os.path.exists(dir_):
                os.mkdir(dir_)

        self.meta = model_config
        self.hp = hyperparameter_config
        self.curr_iter = self.meta.get('restore_iter', 0)
        self.total_iter = self.meta.get('total_iter', 80_000)
        self.curr_iters = self.meta.get('restore_iters', (0, 0, 0))
        self.total_iters = self.meta.get('total_iters', (80000, 80000, 80000))

        self.is_train: bool = True
        self.in_channels: int = 3
        self.in_size: Tuple[int, int] = (64, 48)
        self.pr: Optional[int] = None
        self.k: Optional[int] = None

        self._gallery_dataset_meta: Optional[Dict[str, List]] = None
        self._probe_datasets_meta: Optional[Dict[str, Dict[str, List]]] = None

        self._model_name: str = self.meta.get('name', 'RGB-GaitPart')
        self._hp_sig: str = self._make_signature(self.hp)
        self._dataset_sig: str = 'undefined'

        self.rgb_pn: Optional[RGBPartNet] = None
        self.optimizer: Optional[optim.Adam] = None
        self.scheduler: Optional[optim.lr_scheduler.StepLR] = None
        self.writer: Optional[SummaryWriter] = None
        self.image_log_on = system_config.get('image_log_on', False)

        self.CASIAB_GALLERY_SELECTOR = {
            'selector': {'conditions': ClipConditions({r'nm-0[1-4]'})}
        }
        self.CASIAB_PROBE_SELECTORS = {
            'nm': {'selector': {'conditions': ClipConditions({r'nm-0[5-6]'})}},
            'bg': {'selector': {'conditions': ClipConditions({r'bg-0[1-2]'})}},
            'cl': {'selector': {'conditions': ClipConditions({r'cl-0[1-2]'})}},
        }

    @property
    def _model_sig(self) -> str:
        return '_'.join(
            (self._model_name, str(self.curr_iter), str(self.total_iter))
        )

    @property
    def _checkpoint_sig(self) -> str:
        return '_'.join((self._model_sig, self._hp_sig, self._dataset_sig,
                         str(self.pr), str(self.k)))

    @property
    def _checkpoint_name(self) -> str:
        return os.path.join(self.checkpoint_dir, self._checkpoint_sig)

    @property
    def _log_sig(self) -> str:
        return '_'.join((self._model_name, str(self.total_iter), self._hp_sig,
                         self._dataset_sig, str(self.pr), str(self.k)))

    @property
    def _log_name(self) -> str:
        return os.path.join(self.log_dir, self._log_sig)

    def fit_all(
            self,
            dataset_config: Dict,
            dataset_selectors: Dict[
                str, Dict[str, Union[ClipClasses, ClipConditions, ClipViews]]
            ],
            dataloader_config: Dict,
    ):
        for (curr_iter, total_iter, (condition, selector)) in zip(
                self.curr_iters, self.total_iters, dataset_selectors.items()
        ):
            print(f'Training model {condition} ...')
            # Skip finished model
            if curr_iter == total_iter:
                continue
            # Check invalid restore iter
            elif curr_iter > total_iter:
                raise ValueError("Restore iter '{}' should less than total "
                                 "iter '{}'".format(curr_iter, total_iter))
            self.curr_iter = curr_iter
            self.total_iter = total_iter
            self.fit(
                dict(**dataset_config, **{'selector': selector}),
                dataloader_config
            )

    def fit(
            self,
            dataset_config: Dict,
            dataloader_config: Dict,
    ):
        self.is_train = True
        dataset = self._parse_dataset_config(dataset_config)
        dataloader = self._parse_dataloader_config(dataset, dataloader_config)
        # Prepare for model, optimizer and scheduler
        model_hp = self.hp.get('model', {})
        optim_hp: Dict = self.hp.get('optimizer', {}).copy()
        sched_hp = self.hp.get('scheduler', {})
        self.rgb_pn = RGBPartNet(self.in_channels, self.in_size, **model_hp,
                                 image_log_on=self.image_log_on)
        # Try to accelerate computation using CUDA or others
        self.rgb_pn = self.rgb_pn.to(self.device)
        self.optimizer = optim.Adam(self.rgb_pn.parameters(), **optim_hp)
        sched_gamma = sched_hp.get('gamma', 0.9)
        sched_step_size = sched_hp.get('step_size', 500)
        self.scheduler = optim.lr_scheduler.LambdaLR(self.optimizer, lr_lambda=[
            lambda epoch: sched_gamma ** (epoch // sched_step_size),
        ])
        self.writer = SummaryWriter(self._log_name)

        self.rgb_pn.train()
        # Init weights at first iter
        if self.curr_iter == 0:
            self.rgb_pn.apply(self.init_weights)
        else:  # Load saved state dicts
            checkpoint = torch.load(self._checkpoint_name)
            iter_, loss = checkpoint['iter'], checkpoint['loss']
            print('{0:5d} loss: {1:.3f}'.format(iter_, loss))
            self.rgb_pn.load_state_dict(checkpoint['model_state_dict'])
            self.optimizer.load_state_dict(checkpoint['optim_state_dict'])
            self.scheduler.load_state_dict(checkpoint['sched_state_dict'])

        # Training start
        start_time = datetime.now()
        running_loss = torch.zeros(3, device=self.device)
        print(f"{'Time':^8} {'Iter':^5} {'Loss':^6}",
              f"{'Xrecon':^8} {'CanoCons':^8} {'PoseSim':^8}",
              f"{'LR':^9}")
        for (batch_c1, batch_c2) in dataloader:
            self.curr_iter += 1
            # Zero the parameter gradients
            self.optimizer.zero_grad()
            # forward + backward + optimize
            x_c1 = batch_c1['clip'].to(self.device)
            x_c2 = batch_c2['clip'].to(self.device)
            losses, images = self.rgb_pn(x_c1, x_c2)
            loss = losses.sum()
            loss.backward()
            self.optimizer.step()

            # Statistics and checkpoint
            running_loss += losses.detach()
            # Write losses to TensorBoard
            self.writer.add_scalar('Loss/all', loss, self.curr_iter)
            self.writer.add_scalars('Loss/details', dict(zip([
                'Cross reconstruction loss',
                'Canonical consistency loss',
                'Pose similarity loss'
            ], losses)), self.curr_iter)

            if self.curr_iter % 100 == 0:
                lr = self.scheduler.get_last_lr()[0]
                # Write learning rates
                self.writer.add_scalar(
                    'Learning rate/Auto-encoder', lr, self.curr_iter
                )
                # Write disentangled images
                if self.image_log_on:
                    i_a, i_c, i_p = images
                    self.writer.add_images(
                        'Appearance image', i_a, self.curr_iter
                    )
                    self.writer.add_images(
                        'Canonical image', i_c, self.curr_iter
                    )
                    for i, (o, p) in enumerate(zip(x_c1, i_p)):
                        self.writer.add_images(
                            f'Original image/batch {i}', o, self.curr_iter
                        )
                        self.writer.add_images(
                            f'Pose image/batch {i}', p, self.curr_iter
                        )
                time_used = datetime.now() - start_time
                remaining_minute, second = divmod(time_used.seconds, 60)
                hour, minute = divmod(remaining_minute, 60)
                print(f'{hour:02}:{minute:02}:{second:02}',
                      f'{self.curr_iter:5d} {running_loss.sum() / 100:6.3f}',
                      '{:f} {:f} {:f}'.format(*running_loss / 100),
                      f'{lr:.3e}')
                running_loss.zero_()

            # Step scheduler
            self.scheduler.step()

            if self.curr_iter % 1000 == 0:
                torch.save({
                    'iter': self.curr_iter,
                    'model_state_dict': self.rgb_pn.state_dict(),
                    'optim_state_dict': self.optimizer.state_dict(),
                    'sched_state_dict': self.scheduler.state_dict(),
                    'loss': loss,
                }, self._checkpoint_name)

            if self.curr_iter == self.total_iter:
                self.writer.close()
                break

<<<<<<< HEAD
=======
    def predict_all(
            self,
            iters: Tuple[int],
            dataset_config: Dict,
            dataset_selectors: Dict[
                str, Dict[str, Union[ClipClasses, ClipConditions, ClipViews]]
            ],
            dataloader_config: Dict,
    ) -> Dict[str, torch.Tensor]:
        # Transform data to features
        gallery_samples, probe_samples = self.transform(
            iters, dataset_config, dataset_selectors, dataloader_config
        )
        # Evaluate features
        accuracy = self.evaluate(gallery_samples, probe_samples)

        return accuracy

>>>>>>> c6bff0a8
    def transform(
            self,
            iters: Tuple[int],
            dataset_config: Dict,
            dataset_selectors: Dict[
                str, Dict[str, Union[ClipClasses, ClipConditions, ClipViews]]
            ],
            dataloader_config: Dict
    ):
        self.is_train = False
        # Split gallery and probe dataset
        gallery_dataloader, probe_dataloaders = self._split_gallery_probe(
            dataset_config, dataloader_config
        )
        # Get pretrained models at iter_
        checkpoints = self._load_pretrained(
            iters, dataset_config, dataset_selectors
        )

        # Init models
        model_hp = self.hp.get('model', {})
        self.rgb_pn = RGBPartNet(self.in_channels, self.in_size, **model_hp)
        # Try to accelerate computation using CUDA or others
        self.rgb_pn = self.rgb_pn.to(self.device)
        self.rgb_pn.eval()

        gallery_samples, probe_samples = [], {}
        # Gallery
        checkpoint = torch.load(list(checkpoints.values())[0])
        self.rgb_pn.load_state_dict(checkpoint['model_state_dict'])
        for sample in tqdm(gallery_dataloader,
                           desc='Transforming gallery', unit='clips'):
            gallery_samples.append(self._get_eval_sample(sample))
        gallery_samples = default_collate(gallery_samples)
        # Probe
        for (condition, dataloader) in probe_dataloaders.items():
            checkpoint = torch.load(checkpoints[condition])
            self.rgb_pn.load_state_dict(checkpoint['model_state_dict'])
            probe_samples_c = []
            for sample in tqdm(dataloader,
                               desc=f'Transforming probe {condition}',
                               unit='clips'):
                probe_samples_c.append(self._get_eval_sample(sample))
            probe_samples[condition] = default_collate(probe_samples_c)

        return gallery_samples, probe_samples

    def _get_eval_sample(self, sample: Dict[str, Union[List, torch.Tensor]]):
        label = sample.pop('label').item()
        clip = sample.pop('clip').to(self.device)
        x_c, x_p = self.rgb_pn(clip).detach()
        return {
            **{'label': label},
            **sample,
            **{'cano_feature': x_c, 'pose_feature': x_p}
        }

    def _load_pretrained(
            self,
            iters: Tuple[int],
            dataset_config: Dict,
            dataset_selectors: Dict[
                str, Dict[str, Union[ClipClasses, ClipConditions, ClipViews]]
            ]
    ) -> Dict[str, str]:
        checkpoints = {}
        for (iter_, (condition, selector)) in zip(
                iters, dataset_selectors.items()
        ):
            self.curr_iter = iter_
            self._dataset_sig = self._make_signature(
                dict(**dataset_config, **selector),
                popped_keys=['root_dir', 'cache_on']
            )
            checkpoints[condition] = self._checkpoint_name
        return checkpoints

    def _split_gallery_probe(
            self,
            dataset_config: Dict,
            dataloader_config: Dict,
    ) -> Tuple[DataLoader, Dict[str, DataLoader]]:
        dataset_name = dataset_config.get('name', 'CASIA-B')
        if dataset_name == 'CASIA-B':
            gallery_dataset = self._parse_dataset_config(
                dict(**dataset_config, **self.CASIAB_GALLERY_SELECTOR)
            )
            self._gallery_dataset_meta = gallery_dataset.metadata
            gallery_dataloader = self._parse_dataloader_config(
                gallery_dataset, dataloader_config
            )
            probe_datasets = {
                condition: self._parse_dataset_config(
                    dict(**dataset_config, **selector)
                )
                for (condition, selector) in self.CASIAB_PROBE_SELECTORS.items()
            }
            self._probe_datasets_meta = {
                condition: dataset.metadata
                for (condition, dataset) in probe_datasets.items()
            }
            probe_dataloaders = {
                condition: self._parse_dataloader_config(
                    dataset, dataloader_config
                )
                for (condition, dataset) in probe_datasets.items()
            }
        elif dataset_name == 'FVG':
            # TODO
            gallery_dataloader = None
            probe_dataloaders = None
        else:
            raise ValueError('Invalid dataset: {0}'.format(dataset_name))

        return gallery_dataloader, probe_dataloaders

    @staticmethod
    def init_weights(m):
        if isinstance(m, nn.modules.conv._ConvNd):
            nn.init.normal_(m.weight, 0.0, 0.01)
        elif isinstance(m, nn.modules.batchnorm._NormBase):
            nn.init.normal_(m.weight, 1.0, 0.01)
            nn.init.zeros_(m.bias)
        elif isinstance(m, nn.Linear):
            nn.init.xavier_uniform_(m.weight)

    def _parse_dataset_config(
            self,
            dataset_config: Dict
    ) -> Union[CASIAB]:
        self.in_channels = dataset_config.get('num_input_channels', 3)
        self.in_size = dataset_config.get('frame_size', (64, 48))
        self._dataset_sig = self._make_signature(
            dataset_config,
            popped_keys=['root_dir', 'cache_on']
        )
        config: Dict = dataset_config.copy()
        name = config.pop('name', 'CASIA-B')
        if name == 'CASIA-B':
            return CASIAB(**config, is_train=self.is_train)
        elif name == 'FVG':
            # TODO
            pass
        raise ValueError('Invalid dataset: {0}'.format(name))

    def _parse_dataloader_config(
            self,
            dataset: Union[CASIAB],
            dataloader_config: Dict
    ) -> DataLoader:
        config: Dict = dataloader_config.copy()
        (self.pr, self.k) = config.pop('batch_size', (8, 16))
        if self.is_train:
            triplet_sampler = TripletSampler(dataset, (self.pr, self.k))
            return DataLoader(dataset,
                              batch_sampler=triplet_sampler,
                              collate_fn=self._batch_splitter,
                              **config)
        else:  # is_test
            return DataLoader(dataset, **config)

    def _batch_splitter(
            self,
            batch: List[Dict[str, Union[np.int64, str, torch.Tensor]]]
    ) -> Tuple[Dict[str, Union[List[str], torch.Tensor]],
               Dict[str, Union[List[str], torch.Tensor]]]:
        """
        Disentanglement need two random conditions, this function will
        split pr * k * 2 samples to 2 dicts each containing pr * k
        samples. labels and clip data are tensor, and others are list.
        """
        _batch = [[], []]
        for i in range(0, self.pr * self.k * 2, self.k * 2):
            _batch[0] += batch[i:i + self.k]
            _batch[1] += batch[i + self.k:i + self.k * 2]

        return default_collate(_batch[0]), default_collate(_batch[1])

    def _make_signature(self,
                        config: Dict,
                        popped_keys: Optional[List] = None) -> str:
        _config = config.copy()
        if popped_keys:
            for key in popped_keys:
                _config.pop(key, None)

        return self._gen_sig(list(_config.values()))

    def _gen_sig(self, values: Union[Tuple, List, Set, str, int, float]) -> str:
        strings = []
        for v in values:
            if isinstance(v, str):
                strings.append(v)
            elif isinstance(v, (Tuple, List)):
                strings.append(self._gen_sig(v))
            elif isinstance(v, Set):
                strings.append(self._gen_sig(sorted(list(v))))
            elif isinstance(v, Dict):
                strings.append(self._gen_sig(list(v.values())))
            else:
                strings.append(str(v))
        return '_'.join(strings)<|MERGE_RESOLUTION|>--- conflicted
+++ resolved
@@ -238,27 +238,6 @@
                 self.writer.close()
                 break
 
-<<<<<<< HEAD
-=======
-    def predict_all(
-            self,
-            iters: Tuple[int],
-            dataset_config: Dict,
-            dataset_selectors: Dict[
-                str, Dict[str, Union[ClipClasses, ClipConditions, ClipViews]]
-            ],
-            dataloader_config: Dict,
-    ) -> Dict[str, torch.Tensor]:
-        # Transform data to features
-        gallery_samples, probe_samples = self.transform(
-            iters, dataset_config, dataset_selectors, dataloader_config
-        )
-        # Evaluate features
-        accuracy = self.evaluate(gallery_samples, probe_samples)
-
-        return accuracy
-
->>>>>>> c6bff0a8
     def transform(
             self,
             iters: Tuple[int],
