--- conflicted
+++ resolved
@@ -470,10 +470,6 @@
 
     @staticmethod
     def evaluate(
-<<<<<<< HEAD
-            self,
-=======
->>>>>>> 3a69cb53
             gallery_samples: Dict[str, Dict[str, Union[List, torch.Tensor]]],
             probe_samples: Dict[str, Dict[str, Union[List, torch.Tensor]]],
             num_ranks: int = 5
