--- conflicted
+++ resolved
@@ -438,14 +438,8 @@
 
         return gallery_samples, probe_samples
 
-<<<<<<< HEAD
     def _get_eval_sample(self, sample: Dict[str, Union[List, torch.Tensor]]):
-        label = sample.pop('label').item()
-        clip = sample.pop('clip').to(self.device)
-=======
-    def _get_eval_sample(self, sample: dict[str, Union[list, torch.Tensor]]):
         label, condition, view, clip = sample.values()
->>>>>>> a68562cb
         with torch.no_grad():
             feature = self.rgb_pn(clip.to(self.device))
         return {
@@ -528,12 +522,8 @@
             self,
             dataset_config: DatasetConfiguration,
             dataloader_config: DataloaderConfiguration,
-<<<<<<< HEAD
+            is_train: bool = False
     ) -> Tuple[DataLoader, Dict[str, DataLoader]]:
-=======
-            is_train: bool = False
-    ) -> tuple[DataLoader, dict[str, DataLoader]]:
->>>>>>> a68562cb
         dataset_name = dataset_config.get('name', 'CASIA-B')
         if dataset_name == 'CASIA-B':
             self.is_train = is_train
