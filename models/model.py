--- conflicted
+++ resolved
@@ -159,6 +159,8 @@
         # Try to accelerate computation using CUDA or others
         self.rgb_pn = nn.DataParallel(self.rgb_pn)
         self.rgb_pn = self.rgb_pn.to(self.device)
+        self.ba_triplet_loss = nn.DataParallel(self.ba_triplet_loss)
+        self.ba_triplet_loss = self.ba_triplet_loss.to(self.device)
         self.optimizer = optim.Adam([
             {'params': self.rgb_pn.module.ae.parameters(), **ae_optim_hp},
             {'params': self.rgb_pn.module.pn.parameters(), **pn_optim_hp},
@@ -203,22 +205,15 @@
             feature, ae_losses, images = self.rgb_pn(x_c1, x_c2)
             y = batch_c1['label'].to(self.device)
             # Duplicate labels for each part
-<<<<<<< HEAD
-            y = y.unsqueeze(1).repeat(1, self.rgb_pn.module.num_total_parts)
-            losses, images = self.rgb_pn(x_c1, x_c2, y)
-            # Combine losses from different data splits
-            losses = losses.mean()
-=======
             y = y.repeat(self.rgb_pn.num_total_parts, 1)
             triplet_loss = self.ba_triplet_loss(feature, y)
             losses = torch.cat((
-                ae_losses,
+                ae_losses.mean(0),
                 torch.stack((
                     triplet_loss[:self.rgb_pn.hpm_num_parts].mean(),
                     triplet_loss[self.rgb_pn.hpm_num_parts:].mean()
                 ))
             ))
->>>>>>> 50eedae4
             loss = losses.sum()
             loss.backward()
             self.optimizer.step()
