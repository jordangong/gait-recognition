--- conflicted
+++ resolved
@@ -55,14 +55,8 @@
 
         self.is_train: bool = True
         self.in_channels: int = 3
-<<<<<<< HEAD
         self.in_size: Tuple[int, int] = (64, 48)
-        self.pr: Optional[int] = None
-        self.k: Optional[int] = None
-=======
-        self.in_size: tuple[int, int] = (64, 48)
         self.batch_size: Optional[int] = None
->>>>>>> cb05de36
 
         self._gallery_dataset_meta: Optional[Dict[str, List]] = None
         self._probe_datasets_meta: Optional[Dict[str, Dict[str, List]]] = None
@@ -445,13 +439,8 @@
             dataset: Union[CASIAB],
             dataloader_config: DataloaderConfiguration
     ) -> DataLoader:
-<<<<<<< HEAD
         config: Dict = dataloader_config.copy()
-        (self.pr, self.k) = config.pop('batch_size', (8, 16))
-=======
-        config: dict = dataloader_config.copy()
         self.batch_size = config.pop('batch_size', 16)
->>>>>>> cb05de36
         if self.is_train:
             dis_sampler = DisentanglingSampler(dataset, self.batch_size)
             return DataLoader(dataset,
