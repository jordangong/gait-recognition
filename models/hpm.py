from typing import Tuple

import torch
import torch.nn as nn

from models.layers import HorizontalPyramidPooling


class HorizontalPyramidMatching(nn.Module):
    def __init__(
            self,
            in_channels: int,
            out_channels: int = 128,
<<<<<<< HEAD
            use_1x1conv: bool = False,
            scales: Tuple[int, ...] = (1, 2, 4),
=======
            scales: tuple[int, ...] = (1, 2, 4),
>>>>>>> e83ae0bc
            use_avg_pool: bool = True,
            use_max_pool: bool = False,
    ):
        super().__init__()
        self.scales = scales
        self.num_parts = sum(scales)
        self.use_avg_pool = use_avg_pool
        self.use_max_pool = use_max_pool

        self.pyramids = nn.ModuleList([
            self._make_pyramid(scale) for scale in scales
        ])
        self.fc_mat = nn.Parameter(
            torch.empty(self.num_parts, in_channels, out_channels)
        )

    def _make_pyramid(self, scale: int):
        pyramid = nn.ModuleList([
            HorizontalPyramidPooling(self.use_avg_pool, self.use_max_pool)
            for _ in range(scale)
        ])
        return pyramid

    def forward(self, x):
        n, c, h, w = x.size()
        feature = []
        for scale, pyramid in zip(self.scales, self.pyramids):
            h_per_hpp = h // scale
            for hpp_index, hpp in enumerate(pyramid):
                h_filter = torch.arange(hpp_index * h_per_hpp,
                                        (hpp_index + 1) * h_per_hpp)
                x_slice = x[:, :, h_filter, :]
                x_slice = hpp(x_slice)
                x_slice = x_slice.view(n, -1)
                feature.append(x_slice)
        x = torch.stack(feature)

        # p, n, c
        x = x @ self.fc_mat
        # p, n, d

        return x<|MERGE_RESOLUTION|>--- conflicted
+++ resolved
@@ -11,12 +11,7 @@
             self,
             in_channels: int,
             out_channels: int = 128,
-<<<<<<< HEAD
-            use_1x1conv: bool = False,
             scales: Tuple[int, ...] = (1, 2, 4),
-=======
-            scales: tuple[int, ...] = (1, 2, 4),
->>>>>>> e83ae0bc
             use_avg_pool: bool = True,
             use_max_pool: bool = False,
     ):
