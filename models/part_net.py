import copy
from typing import Tuple

import torch
import torch.nn as nn

from models.layers import BasicConv1d, FocalConv2dBlock


class FrameLevelPartFeatureExtractor(nn.Module):

    def __init__(
            self,
            in_channels: int = 3,
            feature_channels: int = 32,
            kernel_sizes: Tuple[Tuple, ...] = ((5, 3), (3, 3), (3, 3)),
            paddings: Tuple[Tuple, ...] = ((2, 1), (1, 1), (1, 1)),
            halving: Tuple[int, ...] = (0, 2, 3)
    ):
        super().__init__()
        num_blocks = len(kernel_sizes)
        out_channels = [feature_channels * 2 ** i for i in range(num_blocks)]
        in_channels = [in_channels] + out_channels[:-1]
        use_pools = [True] * (num_blocks - 1) + [False]
        params = (in_channels, out_channels, kernel_sizes,
                  paddings, halving, use_pools)

        self.fconv_blocks = nn.ModuleList([
            FocalConv2dBlock(*_params) for _params in zip(*params)
        ])

    def forward(self, x):
        # Flatten frames in all batches
        n, t, c, h, w = x.size()
        x = x.view(n * t, c, h, w)

        for fconv_block in self.fconv_blocks:
            x = fconv_block(x)
        return x


class TemporalFeatureAggregator(nn.Module):
    def __init__(
            self,
            in_channels: int,
            squeeze_ratio: int = 4,
            num_part: int = 16
    ):
        super().__init__()
        hidden_dim = in_channels // squeeze_ratio
        self.num_part = num_part

        # MTB1
        conv3x1 = nn.Sequential(
            BasicConv1d(in_channels, hidden_dim, kernel_size=3, padding=1),
            nn.LeakyReLU(inplace=True),
            BasicConv1d(hidden_dim, in_channels, kernel_size=1, padding=0)
        )
        self.conv1d3x1 = self._parted(conv3x1)
        self.avg_pool3x1 = nn.AvgPool1d(kernel_size=3, stride=1, padding=1)
        self.max_pool3x1 = nn.MaxPool1d(kernel_size=3, stride=1, padding=1)

        # MTB2
        conv3x3 = nn.Sequential(
            BasicConv1d(in_channels, hidden_dim, kernel_size=3, padding=1),
            nn.LeakyReLU(inplace=True),
            BasicConv1d(hidden_dim, in_channels, kernel_size=3, padding=1)
        )
        self.conv1d3x3 = self._parted(conv3x3)
        self.avg_pool3x3 = nn.AvgPool1d(kernel_size=5, stride=1, padding=2)
        self.max_pool3x3 = nn.MaxPool1d(kernel_size=5, stride=1, padding=2)

    def _parted(self, module: nn.Module):
        """Duplicate module `part_num` times."""
        return nn.ModuleList([copy.deepcopy(module)
                              for _ in range(self.num_part)])

    def forward(self, x):
        # p, n, t, c
        x = x.transpose(2, 3)
        p, n, c, t = x.size()
        feature = x.split(1, dim=0)
        feature = [f.squeeze(0) for f in feature]
        x = x.view(-1, c, t)

        # MTB1: ConvNet1d & Sigmoid
        logits3x1 = torch.stack(
            [conv(f) for conv, f in zip(self.conv1d3x1, feature)]
        )
        scores3x1 = torch.sigmoid(logits3x1)
        # MTB1: Template Function
        feature3x1 = self.avg_pool3x1(x) + self.max_pool3x1(x)
        feature3x1 = feature3x1.view(p, n, c, t)
        feature3x1 = feature3x1 * scores3x1

        # MTB2: ConvNet1d & Sigmoid
        logits3x3 = torch.stack(
            [conv(f) for conv, f in zip(self.conv1d3x3, feature)]
        )
        scores3x3 = torch.sigmoid(logits3x3)
        # MTB2: Template Function
        feature3x3 = self.avg_pool3x3(x) + self.max_pool3x3(x)
        feature3x3 = feature3x3.view(p, n, c, t)
        feature3x3 = feature3x3 * scores3x3

        # Temporal Pooling
        ret = (feature3x1 + feature3x3).max(-1)[0]
        return ret


class PartNet(nn.Module):
    def __init__(
            self,
<<<<<<< HEAD
            in_channels: int = 3,
            feature_channels: int = 32,
            kernel_sizes: Tuple[Tuple, ...] = ((5, 3), (3, 3), (3, 3)),
            paddings: Tuple[Tuple, ...] = ((2, 1), (1, 1), (1, 1)),
            halving: Tuple[int, ...] = (0, 2, 3),
=======
            in_channels: int = 128,
>>>>>>> 5f75d7ef
            squeeze_ratio: int = 4,
            num_part: int = 16
    ):
        super().__init__()
        self.num_part = num_part
        self.tfa = TemporalFeatureAggregator(
            in_channels, squeeze_ratio, self.num_part
        )

        self.avg_pool = nn.AdaptiveAvgPool2d(1)
        self.max_pool = nn.AdaptiveMaxPool2d(1)

    def forward(self, x):
        n, t, c, h, w = x.size()
        x = x.view(n * t, c, h, w)
        # n * t x c x h x w

        # Horizontal Pooling
        _, c, h, w = x.size()
        split_size = h // self.num_part
        x = x.split(split_size, dim=2)
        x = [self.avg_pool(x_) + self.max_pool(x_) for x_ in x]
        x = [x_.view(n, t, c) for x_ in x]
        x = torch.stack(x)

        # p, n, t, c
        x = self.tfa(x)
        return x<|MERGE_RESOLUTION|>--- conflicted
+++ resolved
@@ -111,15 +111,7 @@
 class PartNet(nn.Module):
     def __init__(
             self,
-<<<<<<< HEAD
-            in_channels: int = 3,
-            feature_channels: int = 32,
-            kernel_sizes: Tuple[Tuple, ...] = ((5, 3), (3, 3), (3, 3)),
-            paddings: Tuple[Tuple, ...] = ((2, 1), (1, 1), (1, 1)),
-            halving: Tuple[int, ...] = (0, 2, 3),
-=======
             in_channels: int = 128,
->>>>>>> 5f75d7ef
             squeeze_ratio: int = 4,
             num_part: int = 16
     ):
