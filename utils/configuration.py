--- conflicted
+++ resolved
@@ -43,12 +43,8 @@
     tfa_squeeze_ratio: int
     tfa_num_parts: int
     embedding_dims: int
-<<<<<<< HEAD
+    triplet_is_hard: bool
     triplet_margins: Tuple[float, float]
-=======
-    triplet_is_hard: bool
-    triplet_margins: tuple[float, float]
->>>>>>> 46391257
 
 
 class SubOptimizerHPConfiguration(TypedDict):
