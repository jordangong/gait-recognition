from typing import TypedDict, Optional, Union, Tuple, Dict

from utils.dataset import ClipClasses, ClipConditions, ClipViews


class SystemConfiguration(TypedDict):
    disable_acc: bool
    CUDA_VISIBLE_DEVICES: str
    save_dir: str
    image_log_on: bool


class DatasetConfiguration(TypedDict):
    name: str
    root_dir: str
    train_size: int
    num_sampled_frames: int
    truncate_threshold: int
    discard_threshold: int
    selector: Optional[Dict[str, Union[ClipClasses, ClipConditions, ClipViews]]]
    num_input_channels: int
    frame_size: Tuple[int, int]
    cache_on: bool


class DataloaderConfiguration(TypedDict):
    batch_size: Tuple[int, int]
    num_workers: int
    pin_memory: bool


class ModelHPConfiguration(TypedDict):
    ae_feature_channels: int
    f_a_c_p_dims: Tuple[int, int, int]
    hpm_scales: Tuple[int, ...]
    hpm_use_1x1conv: bool
    hpm_use_avg_pool: bool
    hpm_use_max_pool: bool
    fpfe_feature_channels: int
    fpfe_kernel_sizes: Tuple[Tuple, ...]
    fpfe_paddings: Tuple[Tuple, ...]
    fpfe_halving: Tuple[int, ...]
    tfa_squeeze_ratio: int
    tfa_num_parts: int
    embedding_dims: int
    triplet_is_hard: bool
<<<<<<< HEAD
    triplet_margins: Tuple[float, float]
=======
    triplet_is_mean: bool
    triplet_margins: tuple[float, float]
>>>>>>> fed5e6a9


class SubOptimizerHPConfiguration(TypedDict):
    lr: int
    betas: Tuple[float, float]
    eps: float
    weight_decay: float
    amsgrad: bool


class OptimizerHPConfiguration(TypedDict):
    start_iter: int
    lr: int
    betas: Tuple[float, float]
    eps: float
    weight_decay: float
    amsgrad: bool
    auto_encoder: SubOptimizerHPConfiguration
    part_net: SubOptimizerHPConfiguration
    hpm: SubOptimizerHPConfiguration
    fc: SubOptimizerHPConfiguration


class SchedulerHPConfiguration(TypedDict):
    step_size: int
    gamma: float


class HyperparameterConfiguration(TypedDict):
    model: ModelHPConfiguration
    optimizer: OptimizerHPConfiguration
    scheduler: SchedulerHPConfiguration


class ModelConfiguration(TypedDict):
    name: str
    restore_iter: int
    total_iter: int
    restore_iters: Tuple[int, ...]
    total_iters: Tuple[int, ...]


class Configuration(TypedDict):
    system: SystemConfiguration
    dataset: DatasetConfiguration
    dataloader: DataloaderConfiguration
    hyperparameter: HyperparameterConfiguration
    model: ModelConfiguration<|MERGE_RESOLUTION|>--- conflicted
+++ resolved
@@ -44,12 +44,8 @@
     tfa_num_parts: int
     embedding_dims: int
     triplet_is_hard: bool
-<<<<<<< HEAD
+    triplet_is_mean: bool
     triplet_margins: Tuple[float, float]
-=======
-    triplet_is_mean: bool
-    triplet_margins: tuple[float, float]
->>>>>>> fed5e6a9
 
 
 class SubOptimizerHPConfiguration(TypedDict):
