--- conflicted
+++ resolved
@@ -45,7 +45,7 @@
 
 class SubOptimizerHPConfiguration(TypedDict):
     lr: int
-    betas: tuple[float, float]
+    betas: Tuple[float, float]
     eps: float
     weight_decay: float
     amsgrad: bool
@@ -53,12 +53,8 @@
 
 class OptimizerHPConfiguration(TypedDict):
     lr: int
-<<<<<<< HEAD
     betas: Tuple[float, float]
-=======
-    betas: tuple[float, float]
     eps: float
->>>>>>> 04c9d321
     weight_decay: float
     amsgrad: bool
     auto_encoder: SubOptimizerHPConfiguration
