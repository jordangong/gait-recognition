--- conflicted
+++ resolved
@@ -43,13 +43,9 @@
     tfa_squeeze_ratio: int
     tfa_num_parts: int
     embedding_dims: int
-<<<<<<< HEAD
-    triplet_margins: Tuple[float, float]
-=======
     triplet_is_hard: bool
     triplet_is_mean: bool
-    triplet_margins: tuple[float, float]
->>>>>>> d88e4021
+    triplet_margins: Tuple[float, float]
 
 
 class SubOptimizerHPConfiguration(TypedDict):
