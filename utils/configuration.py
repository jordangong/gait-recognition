from typing import TypedDict, Optional, Union, Tuple, Dict

from utils.dataset import ClipClasses, ClipConditions, ClipViews


class SystemConfiguration(TypedDict):
    disable_acc: bool
    CUDA_VISIBLE_DEVICES: str
    save_dir: str
    image_log_on: bool
    val_size: int


class DatasetConfiguration(TypedDict):
    name: str
    root_dir: str
    train_size: int
    num_sampled_frames: int
    truncate_threshold: int
    discard_threshold: int
    selector: Optional[Dict[str, Union[ClipClasses, ClipConditions, ClipViews]]]
    num_input_channels: int
    frame_size: Tuple[int, int]
    cache_on: bool


class DataloaderConfiguration(TypedDict):
<<<<<<< HEAD
    batch_size: Tuple[int, int]
=======
    batch_size: int
>>>>>>> cb05de36
    num_workers: int
    pin_memory: bool


class ModelHPConfiguration(TypedDict):
    ae_feature_channels: int
    f_a_c_p_dims: Tuple[int, int, int]


class OptimizerHPConfiguration(TypedDict):
    lr: int
    betas: Tuple[float, float]
    eps: float
    weight_decay: float
    amsgrad: bool


class SchedulerHPConfiguration(TypedDict):
    start_step: int
    final_gamma: float


class HyperparameterConfiguration(TypedDict):
    model: ModelHPConfiguration
    optimizer: OptimizerHPConfiguration
    scheduler: SchedulerHPConfiguration


class ModelConfiguration(TypedDict):
    name: str
    restore_iter: int
    total_iter: int
    restore_iters: Tuple[int, ...]
    total_iters: Tuple[int, ...]


class Configuration(TypedDict):
    system: SystemConfiguration
    dataset: DatasetConfiguration
    dataloader: DataloaderConfiguration
    hyperparameter: HyperparameterConfiguration
    model: ModelConfiguration<|MERGE_RESOLUTION|>--- conflicted
+++ resolved
@@ -25,11 +25,7 @@
 
 
 class DataloaderConfiguration(TypedDict):
-<<<<<<< HEAD
-    batch_size: Tuple[int, int]
-=======
     batch_size: int
->>>>>>> cb05de36
     num_workers: int
     pin_memory: bool
 
