--- conflicted
+++ resolved
@@ -31,26 +31,13 @@
 
 class ModelHPConfiguration(TypedDict):
     ae_feature_channels: int
-<<<<<<< HEAD
     f_a_c_p_dims: Tuple[int, int, int]
     hpm_scales: Tuple[int, ...]
-    hpm_use_1x1conv: bool
     hpm_use_avg_pool: bool
     hpm_use_max_pool: bool
-    fpfe_feature_channels: int
-    fpfe_kernel_sizes: Tuple[Tuple, ...]
-    fpfe_paddings: Tuple[Tuple, ...]
-    fpfe_halving: Tuple[int, ...]
-    tfa_squeeze_ratio: int
-=======
-    f_a_c_p_dims: tuple[int, int, int]
-    hpm_scales: tuple[int, ...]
-    hpm_use_avg_pool: bool
-    hpm_use_max_pool: bool
->>>>>>> c74df416
     tfa_num_parts: int
     tfa_squeeze_ratio: int
-    embedding_dims: tuple[int]
+    embedding_dims: Tuple[int]
     triplet_is_hard: bool
     triplet_is_mean: bool
     triplet_margins: Tuple[float, float]
