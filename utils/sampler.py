--- conflicted
+++ resolved
@@ -11,11 +11,7 @@
     def __init__(
             self,
             data_source: Union[CASIAB],
-<<<<<<< HEAD
-            batch_size: Tuple[int, int]
-=======
             batch_size: int
->>>>>>> cb05de36
     ):
         super().__init__(data_source)
         self.metadata_labels = data_source.metadata['labels']
