--- conflicted
+++ resolved
@@ -1,4 +1,4 @@
-from typing import Optional, Tuple
+from typing import Optional
 
 import torch
 import torch.nn as nn
@@ -84,48 +84,4 @@
         # Non-zero parted mean
         non_zero_mean = losses.sum(1) / non_zero_counts
         non_zero_mean[non_zero_counts == 0] = 0
-<<<<<<< HEAD
-        return non_zero_mean
-
-
-class JointBatchTripletLoss(BatchTripletLoss):
-    def __init__(
-            self,
-            hpm_num_parts: int,
-            is_hard: bool = True,
-            is_mean: bool = True,
-            margins: Tuple[float, float] = (0.2, 0.2)
-    ):
-        super().__init__(is_hard, is_mean)
-        self.hpm_num_parts = hpm_num_parts
-        self.margin_hpm, self.margin_pn = margins
-
-    def forward(self, x, y):
-        p, n, c = x.size()
-        dist = self._batch_distance(x)
-        flat_dist_mask = torch.tril_indices(n, n, offset=-1, device=dist.device)
-        flat_dist = dist[:, flat_dist_mask[0], flat_dist_mask[1]]
-
-        if self.is_hard:
-            positive_negative_dist = self._hard_distance(dist, y, p, n)
-        else:  # is_all
-            positive_negative_dist = self._all_distance(dist, y, p, n)
-
-        hpm_part_loss = F.relu(
-            self.margin_hpm + positive_negative_dist[:self.hpm_num_parts]
-        )
-        pn_part_loss = F.relu(
-            self.margin_pn + positive_negative_dist[self.hpm_num_parts:]
-        )
-        losses = torch.cat((hpm_part_loss, pn_part_loss)).view(p, -1)
-
-        non_zero_counts = (losses != 0).sum(1).float()
-        if self.is_mean:
-            loss_metric = self._none_zero_mean(losses, non_zero_counts)
-        else:  # is_sum
-            loss_metric = losses.sum(1)
-
-        return loss_metric, flat_dist, non_zero_counts
-=======
-        return non_zero_mean
->>>>>>> e83ae0bc
+        return non_zero_mean