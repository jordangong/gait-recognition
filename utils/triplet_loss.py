<<<<<<< HEAD
from typing import Tuple
=======
from typing import Optional
>>>>>>> 46391257

import torch
import torch.nn as nn
import torch.nn.functional as F


class BatchTripletLoss(nn.Module):
    def __init__(
            self,
            is_hard: bool = True,
            margin: Optional[float] = 0.2,
    ):
        super().__init__()
        self.is_hard = is_hard
        self.margin = margin

    def forward(self, x, y):
        p, n, c = x.size()
        dist = self._batch_distance(x)

        if self.is_hard:
            positive_negative_dist = self._hard_distance(dist, y, p, n)
        else:  # is_all
            positive_negative_dist = self._all_distance(dist, y, p, n)

        if self.margin:
            all_loss = F.relu(self.margin + positive_negative_dist).view(p, -1)
        else:
            all_loss = F.softplus(positive_negative_dist).view(p, -1)
        non_zero_mean, non_zero_counts = self._none_zero_parted_mean(all_loss)

        return non_zero_mean, dist.mean((1, 2)), non_zero_counts

    @staticmethod
    def _batch_distance(x):
        # Euclidean distance p x n x n
        x_squared_sum = torch.sum(x ** 2, dim=2)
        x1_squared_sum = x_squared_sum.unsqueeze(2)
        x2_squared_sum = x_squared_sum.unsqueeze(1)
        x1_times_x2_sum = x @ x.transpose(1, 2)
        dist = torch.sqrt(
            F.relu(x1_squared_sum - 2 * x1_times_x2_sum + x2_squared_sum)
        )
        return dist

    @staticmethod
    def _hard_distance(dist, y, p, n):
        positive_mask = y.unsqueeze(1) == y.unsqueeze(2)
        negative_mask = y.unsqueeze(1) != y.unsqueeze(2)
        hard_positive = dist[positive_mask].view(p, n, -1).max(-1).values
        hard_negative = dist[negative_mask].view(p, n, -1).min(-1).values
        positive_negative_dist = hard_positive - hard_negative

        return positive_negative_dist

    @staticmethod
    def _all_distance(dist, y, p, n):
        positive_mask = y.unsqueeze(1) == y.unsqueeze(2)
        negative_mask = y.unsqueeze(1) != y.unsqueeze(2)
        all_positive = dist[positive_mask].view(p, n, -1, 1)
        all_negative = dist[negative_mask].view(p, n, 1, -1)
        positive_negative_dist = all_positive - all_negative

        return positive_negative_dist

    @staticmethod
    def _none_zero_parted_mean(all_loss):
        # Non-zero parted mean
        non_zero_counts = (all_loss != 0).sum(1).float()
        non_zero_mean = all_loss.sum(1) / non_zero_counts
        non_zero_mean[non_zero_counts == 0] = 0

        return non_zero_mean, non_zero_counts


class JointBatchTripletLoss(BatchTripletLoss):
    def __init__(
            self,
            hpm_num_parts: int,
<<<<<<< HEAD
            margins: Tuple[float, float] = (0.2, 0.2)
=======
            is_hard: bool = True,
            margins: tuple[float, float] = (0.2, 0.2)
>>>>>>> 46391257
    ):
        super().__init__(is_hard)
        self.hpm_num_parts = hpm_num_parts
        self.margin_hpm, self.margin_pn = margins

    def forward(self, x, y):
        p, n, c = x.size()
        dist = self._batch_distance(x)

        if self.is_hard:
            positive_negative_dist = self._hard_distance(dist, y, p, n)
        else:  # is_all
            positive_negative_dist = self._all_distance(dist, y, p, n)

        hpm_part_loss = F.relu(
            self.margin_hpm + positive_negative_dist[:self.hpm_num_parts]
        )
        pn_part_loss = F.relu(
            self.margin_pn + positive_negative_dist[self.hpm_num_parts:]
        )
        all_loss = torch.cat((hpm_part_loss, pn_part_loss)).view(p, -1)
        non_zero_mean, non_zero_counts = self._none_zero_parted_mean(all_loss)

        return non_zero_mean, dist.mean((1, 2)), non_zero_counts<|MERGE_RESOLUTION|>--- conflicted
+++ resolved
@@ -1,8 +1,4 @@
-<<<<<<< HEAD
-from typing import Tuple
-=======
-from typing import Optional
->>>>>>> 46391257
+from typing import Optional, Tuple
 
 import torch
 import torch.nn as nn
@@ -82,12 +78,8 @@
     def __init__(
             self,
             hpm_num_parts: int,
-<<<<<<< HEAD
+            is_hard: bool = True,
             margins: Tuple[float, float] = (0.2, 0.2)
-=======
-            is_hard: bool = True,
-            margins: tuple[float, float] = (0.2, 0.2)
->>>>>>> 46391257
     ):
         super().__init__(is_hard)
         self.hpm_num_parts = hpm_num_parts
