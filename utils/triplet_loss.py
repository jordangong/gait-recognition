--- conflicted
+++ resolved
@@ -89,12 +89,8 @@
             self,
             hpm_num_parts: int,
             is_hard: bool = True,
-<<<<<<< HEAD
+            is_mean: bool = True,
             margins: Tuple[float, float] = (0.2, 0.2)
-=======
-            is_mean: bool = True,
-            margins: tuple[float, float] = (0.2, 0.2)
->>>>>>> fed5e6a9
     ):
         super().__init__(is_hard, is_mean)
         self.hpm_num_parts = hpm_num_parts
