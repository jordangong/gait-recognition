from utils.configuration import Configuration

config: Configuration = {
    'system': {
        # Disable accelerator
        'disable_acc': False,
        # GPU(s) used in training or testing if available
        'CUDA_VISIBLE_DEVICES': '0',
        # Directory used in training or testing for temporary storage
        'save_dir': 'runs/dis_only',
        # Recorde disentangled image or not
<<<<<<< HEAD
        'image_log_on': True
=======
        'image_log_on': False,
        # The number of subjects for validating (Part of testing set)
        'val_size': 10,
>>>>>>> b9f35fbe
    },
    # Dataset settings
    'dataset': {
        # Name of dataset (CASIA-B or FVG)
        'name': 'CASIA-B',
        # Path to dataset root (required)
        'root_dir': 'data/CASIA-B-MRCNN-V2/SEG',
        # The number of subjects for training
        'train_size': 74,
        # Number of sampled frames per sequence (Training only)
        'num_sampled_frames': 30,
        # Truncate clips longer than `truncate_threshold`
        'truncate_threshold': 40,
        # Discard clips shorter than `discard_threshold`
        'discard_threshold': 15,
        # Number of input channels of model
        'num_input_channels': 3,
        # Resolution after resize, can be divided 16
        'frame_size': (64, 48),
        # Cache dataset or not
        'cache_on': False,
    },
    # Dataloader settings
    'dataloader': {
        # Batch size (pr, k)
        # `pr` denotes number of persons
        # `k` denotes number of sequences per person
<<<<<<< HEAD
        'batch_size': (2, 2),
=======
        'batch_size': (4, 6),
>>>>>>> b9f35fbe
        # Number of workers of Dataloader
        'num_workers': 4,
        # Faster data transfer from RAM to GPU if enabled
        'pin_memory': True,
    },
    # Hyperparameter tuning
    'hyperparameter': {
        'model': {
            # Auto-encoder feature channels coefficient
            'ae_feature_channels': 64,
            # Appearance, canonical and pose feature dimensions
            'f_a_c_p_dims': (192, 192, 96),
<<<<<<< HEAD
=======
            # HPM pyramid scales, of which sum is number of parts
            'hpm_scales': (1, 2, 4, 8),
            # Global pooling method
            'hpm_use_avg_pool': True,
            'hpm_use_max_pool': True,
            # Number of parts after Part Net
            'tfa_num_parts': 16,
            # Attention squeeze ratio
            'tfa_squeeze_ratio': 4,
            # Embedding dimensions for each part
            'embedding_dims': (256, 256),
            # Batch Hard or Batch All
            'triplet_is_hard': True,
            # Use non-zero mean or sum
            'triplet_is_mean': True,
            # Triplet loss margins for HPM and PartNet, None for soft margin
            'triplet_margins': None,
>>>>>>> b9f35fbe
        },
        'optimizer': {
            # Global parameters
            # Initial learning rate of Adam Optimizer
            'lr': 1e-4,
            # Coefficients used for computing running averages of
            #   gradient and its square
            # 'betas': (0.9, 0.999),
            # Term added to the denominator
            # 'eps': 1e-8,
            # Weight decay (L2 penalty)
            'weight_decay': 0.001,
            # Use AMSGrad or not
            # 'amsgrad': False,
<<<<<<< HEAD
=======

            # Local parameters (override global ones)
            # 'auto_encoder': {
            #     'weight_decay': 0.001
            # },
>>>>>>> b9f35fbe
        },
        'scheduler': {
            # Step start to decay
            'start_step': 500,
            # Multiplicative factor of decay in the end
            'final_gamma': 0.01,

            # Local parameters (override global ones)
            # 'hpm': {
            #     'final_gamma': 0.001
            # }
        }
    },
    # Model metadata
    'model': {
        # Model name, used for naming checkpoint
        'name': 'RGB-GaitPart',
        # Restoration iteration from checkpoint (single model)
        # 'restore_iter': 0,
        # Total iteration for training (single model)
        # 'total_iter': 80000,
        # Restoration iteration (multiple models, e.g. nm, bg and cl)
        'restore_iters': (0, 0, 0),
        # Total iteration for training (multiple models)
        'total_iters': (30_000, 40_000, 60_000),
    },
}<|MERGE_RESOLUTION|>--- conflicted
+++ resolved
@@ -9,13 +9,9 @@
         # Directory used in training or testing for temporary storage
         'save_dir': 'runs/dis_only',
         # Recorde disentangled image or not
-<<<<<<< HEAD
-        'image_log_on': True
-=======
-        'image_log_on': False,
+        'image_log_on': True,
         # The number of subjects for validating (Part of testing set)
         'val_size': 10,
->>>>>>> b9f35fbe
     },
     # Dataset settings
     'dataset': {
@@ -43,11 +39,7 @@
         # Batch size (pr, k)
         # `pr` denotes number of persons
         # `k` denotes number of sequences per person
-<<<<<<< HEAD
-        'batch_size': (2, 2),
-=======
         'batch_size': (4, 6),
->>>>>>> b9f35fbe
         # Number of workers of Dataloader
         'num_workers': 4,
         # Faster data transfer from RAM to GPU if enabled
@@ -60,26 +52,6 @@
             'ae_feature_channels': 64,
             # Appearance, canonical and pose feature dimensions
             'f_a_c_p_dims': (192, 192, 96),
-<<<<<<< HEAD
-=======
-            # HPM pyramid scales, of which sum is number of parts
-            'hpm_scales': (1, 2, 4, 8),
-            # Global pooling method
-            'hpm_use_avg_pool': True,
-            'hpm_use_max_pool': True,
-            # Number of parts after Part Net
-            'tfa_num_parts': 16,
-            # Attention squeeze ratio
-            'tfa_squeeze_ratio': 4,
-            # Embedding dimensions for each part
-            'embedding_dims': (256, 256),
-            # Batch Hard or Batch All
-            'triplet_is_hard': True,
-            # Use non-zero mean or sum
-            'triplet_is_mean': True,
-            # Triplet loss margins for HPM and PartNet, None for soft margin
-            'triplet_margins': None,
->>>>>>> b9f35fbe
         },
         'optimizer': {
             # Global parameters
@@ -94,14 +66,6 @@
             'weight_decay': 0.001,
             # Use AMSGrad or not
             # 'amsgrad': False,
-<<<<<<< HEAD
-=======
-
-            # Local parameters (override global ones)
-            # 'auto_encoder': {
-            #     'weight_decay': 0.001
-            # },
->>>>>>> b9f35fbe
         },
         'scheduler': {
             # Step start to decay
